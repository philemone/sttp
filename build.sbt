import com.softwaremill.Publish.{ossPublishSettings, updateDocs}
import com.softwaremill.SbtSoftwareMillCommon.commonSmlBuildSettings
import com.softwaremill.UpdateVersionInDocs
import sbt.Keys.publishArtifact
import sbt.Reference.display
import sbt.internal.ProjectMatrix
// run JS tests inside Chrome, due to jsdom not supporting fetch
import com.softwaremill.SbtSoftwareMillBrowserTestJS._

val scala2_11 = "2.11.12"
val scala2_12 = "2.12.16"
val scala2_13 = "2.13.8"
val scala2 = List(scala2_11, scala2_12, scala2_13)
val scala3 = List("3.1.3")

lazy val testServerPort = settingKey[Int]("Port to run the http test server on")
lazy val startTestServer = taskKey[Unit]("Start a http server used by tests")

// slow down for CI
parallelExecution in Global := false
concurrentRestrictions in Global += Tags.limit(Tags.Test, 1)

excludeLintKeys in Global ++= Set(ideSkipProject, reStartArgs)

val commonSettings = commonSmlBuildSettings ++ ossPublishSettings ++ Seq(
  organization := "com.softwaremill.sttp.client3",
  updateDocs := Def.taskDyn {
    val files1 = UpdateVersionInDocs(sLog.value, organization.value, version.value, List(file("README.md")))
    Def.task {
      (docs.jvm(scala2_13) / mdoc).toTask("").value
      files1 ++ Seq(file("generated-docs/out"))
    }
  }.value,
  ideSkipProject := (scalaVersion.value != scala2_13) || thisProjectRef.value.project.contains(
    "JS"
  ) || thisProjectRef.value.project.contains("Native"),
  mimaPreviousArtifacts := Set.empty // we only use MiMa for `core` for now, using enableMimaSettings
)

val commonJvmSettings = commonSettings ++ Seq(
  scalacOptions ++= Seq("-target:jvm-1.8"),
  Test / testOptions += Tests.Argument("-oD") // add test timings; js build specify other options which conflict
)

val commonJsSettings = commonSettings ++ Seq(
  scalaJSLinkerConfig ~= {
    _.withBatchMode(true).withParallel(false)
  },
  libraryDependencies += ("org.scala-js" %%% "scalajs-java-securerandom" % "1.0.0").cross(CrossVersion.for3Use2_13),
  Compile / scalacOptions ++= {
    if (isSnapshot.value) Seq.empty
    else
      Seq {
        val mapSourcePrefix =
          if (ScalaArtifacts.isScala3(scalaVersion.value))
            "-scalajs-mapSourceURI"
          else
            "-P:scalajs:mapSourceURI"
        val dir = project.base.toURI.toString.replaceFirst("[^/]+/?$", "")
        val url = "https://raw.githubusercontent.com/softwaremill/sttp"
        s"$mapSourcePrefix:$dir->$url/v${version.value}/"
      }
  }
)

val commonJsBackendSettings = JSDependenciesPlugin.projectSettings ++ List(
  jsDependencies ++= Seq(
    "org.webjars.npm" % "spark-md5" % "3.0.0" % Test / "spark-md5.js" minified "spark-md5.min.js"
  )
)

val commonNativeSettings = commonSettings ++ Seq(
  nativeLinkStubs := true,
  Test / test := {
    // TODO: re-enable after scala-native release > 0.4.0-M2
    if (sys.env.isDefinedAt("RELEASE_VERSION")) {
      println("[info] Release build, skipping sttp native tests")
    } else { (Test / test).value }
  }
)

val versioningSchemeSettings = Seq(versionScheme := Some("early-semver"))

val enableMimaSettings = Seq(
  mimaPreviousArtifacts := {
    val current = version.value
    val isRcOrMilestone = current.contains("M") || current.contains("RC")
    if (!isRcOrMilestone) {
      val previous = previousStableVersion.value
      println(s"[info] Not a M or RC version, using previous version for MiMa check: $previous")
      previousStableVersion.value.map(organization.value %% moduleName.value % _).toSet
    } else {
      println(s"[info] $current is an M or RC version, no previous version to check with MiMa")
      Set.empty
    }
  }
)

// start a test server before running tests of a backend; this is required both for JS tests run inside a
// nodejs/browser environment, as well as for JVM tests where akka-http isn't available (e.g. dotty). To simplify
// things, we always start the test server.
val testServerSettings = Seq(
  Test / test := (Test / test)
    .dependsOn(testServer2_13 / startTestServer)
    .value,
  Test / testOnly := (Test / testOnly)
    .dependsOn(testServer2_13 / startTestServer)
    .evaluated,
  Test / testOptions += Tests.Setup(() => {
    val port = (testServer2_13 / testServerPort).value
    PollingUtils.waitUntilServerAvailable(new URL(s"http://localhost:$port"))
  })
)

val circeVersion: Option[(Long, Long)] => String = {
  case Some((2, 11)) => "0.11.2"
  case _             => "0.14.1"
}

val jsoniterVersion = "2.13.3"

val playJsonVersion: Option[(Long, Long)] => String = {
  case Some((2, 11)) => "2.7.4"
  case _             => "2.9.2"
}
val catsEffect_3_version = "3.3.14"
val fs2_3_version = "3.2.10"

val catsEffect_2_version: Option[(Long, Long)] => String = {
  case Some((2, 11)) => "2.0.0"
  case _             => "2.5.4"
}
val fs2_2_version: Option[(Long, Long)] => String = {
  case Some((2, 11)) => "2.1.0"
  case _             => "2.5.9"
}

val akkaHttp = "com.typesafe.akka" %% "akka-http" % "10.2.9"
val akkaStreamVersion = "2.6.19"
val akkaStreams = "com.typesafe.akka" %% "akka-stream" % akkaStreamVersion

val scalaTest = libraryDependencies ++= Seq("freespec", "funsuite", "flatspec", "wordspec", "shouldmatchers").map(m =>
  "org.scalatest" %%% s"scalatest-$m" % "3.2.12" % Test
)

val zio1Version = "1.0.15"
val zio2Version = "2.0.0"
val zio1InteropRsVersion = "1.3.12"
val zio2InteropRsVersion = "2.0.0"

val sttpModelVersion = "1.4.27"
val sttpSharedVersion = "1.3.7"

val logback = "ch.qos.logback" % "logback-classic" % "1.2.11"

val jeagerClientVersion = "1.8.1"
val braveOpentracingVersion = "1.0.0"
val zipkinSenderOkHttpVersion = "2.16.3"
val resilience4jVersion = "1.7.1"
val http4s_ce2_version = "0.22.14"
val http4s_ce3_version = "0.23.12"

val openTelemetryVersion = "1.16.0"

val compileAndTest = "compile->compile;test->test"

def dependenciesFor(version: String)(deps: (Option[(Long, Long)] => ModuleID)*): Seq[ModuleID] =
  deps.map(_.apply(CrossVersion.partialVersion(version)))

lazy val projectsWithOptionalNative: Seq[ProjectReference] = {
  val base = core.projectRefs ++ jsonCommon.projectRefs ++ upickle.projectRefs
  if (sys.env.isDefinedAt("STTP_NATIVE")) {
    println("[info] STTP_NATIVE defined, including sttp-native in the aggregate projects")
    base
  } else {
    println("[info] STTP_NATIVE *not* defined, *not* including sttp-native in the aggregate projects")
    base.filterNot(_.toString.contains("Native"))
  }
}

lazy val allAggregates = projectsWithOptionalNative ++
  testCompilation.projectRefs ++
  catsCe2.projectRefs ++
  cats.projectRefs ++
  fs2Ce2.projectRefs ++
  fs2.projectRefs ++
  monix.projectRefs ++
  scalaz.projectRefs ++
  zio1.projectRefs ++
  zio.projectRefs ++
  akkaHttpBackend.projectRefs ++
  asyncHttpClientBackend.projectRefs ++
  asyncHttpClientFutureBackend.projectRefs ++
  asyncHttpClientScalazBackend.projectRefs ++
  asyncHttpClientZio1Backend.projectRefs ++
  asyncHttpClientZioBackend.projectRefs ++
  asyncHttpClientMonixBackend.projectRefs ++
  asyncHttpClientCatsCe2Backend.projectRefs ++
  asyncHttpClientCatsBackend.projectRefs ++
  asyncHttpClientFs2Ce2Backend.projectRefs ++
  asyncHttpClientFs2Backend.projectRefs ++
  okhttpBackend.projectRefs ++
  okhttpMonixBackend.projectRefs ++
  http4sCe2Backend.projectRefs ++
  http4sBackend.projectRefs ++
  circe.projectRefs ++
  zio1Json.projectRefs ++
  zioJson.projectRefs ++
  json4s.projectRefs ++
  jsoniter.projectRefs ++
  sprayJson.projectRefs ++
  playJson.projectRefs ++
  prometheusBackend.projectRefs ++
  openTelemetryMetricsBackend.projectRefs ++
  openTelemetryTracingZio1Backend.projectRefs ++
  // openTelemetryTracingZioBackend.projectRefs ++ TODO: enable when a ZIO2-compatible version is released
  finagleBackend.projectRefs ++
  armeriaBackend.projectRefs ++
  armeriaScalazBackend.projectRefs ++
  armeriaZio1Backend.projectRefs ++
  armeriaZioBackend.projectRefs ++
  armeriaMonixBackend.projectRefs ++
  armeriaCatsCe2Backend.projectRefs ++
  armeriaCatsBackend.projectRefs ++
  armeriaFs2Ce2Backend.projectRefs ++
  armeriaFs2Backend.projectRefs ++
  scribeBackend.projectRefs ++
  slf4jBackend.projectRefs ++
  examplesCe2.projectRefs ++
  examples.projectRefs ++
  docs.projectRefs ++
  testServer.projectRefs

// For CI tests, defining scripts that run JVM/JS/Native tests separately
val testJVM = taskKey[Unit]("Test JVM projects")
val testJS = taskKey[Unit]("Test JS projects")
val testNative = taskKey[Unit]("Test native projects")

def filterProject(p: String => Boolean) =
  ScopeFilter(inProjects(allAggregates.filter(pr => p(display(pr.project))): _*))

lazy val rootProject = (project in file("."))
  .settings(commonSettings: _*)
  .settings(
    publish / skip := true,
    name := "sttp",
    testJVM := (Test / test).all(filterProject(p => !p.contains("JS") && !p.contains("Native"))).value,
    testJS := (Test / test).all(filterProject(_.contains("JS"))).value,
    testNative := (Test / test).all(filterProject(_.contains("Native"))).value,
    ideSkipProject := false,
    scalaVersion := scala2_13
  )
  .aggregate(allAggregates: _*)

lazy val testServer = (projectMatrix in file("testing/server"))
  .settings(commonJvmSettings)
  .settings(
    name := "testing-server",
    libraryDependencies ++= Seq(
      akkaHttp,
      "ch.megard" %% "akka-http-cors" % "1.1.3",
      akkaStreams
    ),
    // the test server needs to be started before running any backend tests
    reStart / mainClass := Some("sttp.client3.testing.server.HttpServer"),
    reStart / reStartArgs := Seq(s"${(Test / testServerPort).value}"),
    reStart / fullClasspath := (Test / fullClasspath).value,
    testServerPort := 51823,
    startTestServer := reStart.toTask("").value
  )
  .jvmPlatform(scalaVersions = List(scala2_12, scala2_13))

lazy val testServer2_13 = testServer.jvm(scala2_13)

lazy val core = (projectMatrix in file("core"))
  .settings(
    name := "core",
    libraryDependencies ++= Seq(
      "com.softwaremill.sttp.model" %%% "core" % sttpModelVersion,
      "com.softwaremill.sttp.shared" %%% "core" % sttpSharedVersion,
      "com.softwaremill.sttp.shared" %%% "ws" % sttpSharedVersion
    ),
    scalaTest
  )
  .settings(testServerSettings)
  .jvmPlatform(
    scalaVersions = scala2 ++ scala3,
    settings = {
      commonJvmSettings ++ versioningSchemeSettings ++ enableMimaSettings ++ List(
        Test / publishArtifact := true, // allow implementations outside of this repo
        scalacOptions ++= Seq("-J--add-modules", "-Jjava.net.http"),
        scalacOptions ++= {
          if (scalaVersion.value == scala2_13) List("-target:jvm-11") else Nil
        }
      )
    }
  )
  .jsPlatform(
    scalaVersions = scala2 ++ scala3,
    settings = {
      commonJsSettings ++ commonJsBackendSettings ++ browserChromeTestSettings ++ versioningSchemeSettings ++ List(
        Test / publishArtifact := true
      )
    }
  )
  .nativePlatform(
    scalaVersions = scala2 ++ scala3,
    settings = {
      commonNativeSettings ++ versioningSchemeSettings ++ List(
        Test / publishArtifact := true
      )
    }
  )

lazy val testCompilation = (projectMatrix in file("testing/compile"))
  .settings(commonJvmSettings)
  .settings(
    name := "testing-compile",
    publish / skip := true,
    libraryDependencies ++= Seq(
      "org.scala-lang" % "scala-compiler" % scalaVersion.value % Test
    ),
    scalaTest
  )
  .jvmPlatform(scalaVersions = List(scala2_13))
  .dependsOn(core % Test)

//----- effects
lazy val catsCe2 = (projectMatrix in file("effects/cats-ce2"))
  .settings(
    name := "catsCe2",
    Test / publishArtifact := true,
    libraryDependencies ++= dependenciesFor(scalaVersion.value)(
      "org.typelevel" %%% "cats-effect" % catsEffect_2_version(_)
    )
  )
  .dependsOn(core % compileAndTest)
  .jvmPlatform(
    scalaVersions = scala2 ++ scala3,
    settings = commonJvmSettings
  )
  .jsPlatform(
    scalaVersions = List(scala2_12, scala2_13) ++ scala3,
    settings = commonJsSettings ++ commonJsBackendSettings ++ browserChromeTestSettings ++ testServerSettings
  )

lazy val cats = (projectMatrix in file("effects/cats"))
  .settings(
    name := "cats",
    Test / publishArtifact := true,
    libraryDependencies ++= Seq(
      "org.typelevel" %%% "cats-effect-kernel" % catsEffect_3_version,
      "org.typelevel" %%% "cats-effect" % catsEffect_3_version % Test
    )
  )
  .dependsOn(core % compileAndTest)
  .jvmPlatform(
    scalaVersions = List(scala2_12, scala2_13) ++ scala3,
    settings = commonJvmSettings
  )
  .jsPlatform(
    scalaVersions = List(scala2_12, scala2_13) ++ scala3,
    settings = commonJsSettings ++ commonJsBackendSettings ++ browserChromeTestSettings ++ testServerSettings
  )

lazy val fs2Ce2 = (projectMatrix in file("effects/fs2-ce2"))
  .settings(
    name := "fs2Ce2",
    Test / publishArtifact := true,
    libraryDependencies ++= dependenciesFor(scalaVersion.value)(
      "co.fs2" %%% "fs2-core" % fs2_2_version(_),
      "co.fs2" %% "fs2-reactive-streams" % fs2_2_version(_),
      "co.fs2" %% "fs2-io" % fs2_2_version(_)
    ),
    libraryDependencies += "com.softwaremill.sttp.shared" %% "fs2-ce2" % sttpSharedVersion
  )
  .settings(testServerSettings)
  .dependsOn(core % compileAndTest, catsCe2 % compileAndTest)
  .jvmPlatform(
    scalaVersions = List(scala2_12, scala2_13) ++ scala3,
    settings = commonJvmSettings
  )
  .jsPlatform(scalaVersions = List(scala2_12, scala2_13) ++ scala3, settings = commonJsSettings)

lazy val fs2 = (projectMatrix in file("effects/fs2"))
  .settings(
    name := "fs2",
    Test / publishArtifact := true,
    libraryDependencies ++= Seq(
      "co.fs2" %%% "fs2-core" % fs2_3_version,
      "co.fs2" %% "fs2-reactive-streams" % fs2_3_version,
      "co.fs2" %% "fs2-io" % fs2_3_version,
      "com.softwaremill.sttp.shared" %% "fs2" % sttpSharedVersion
    )
  )
  .settings(testServerSettings)
  .dependsOn(core % compileAndTest, cats % compileAndTest)
  .jvmPlatform(
    scalaVersions = List(scala2_12, scala2_13) ++ scala3,
    settings = commonJvmSettings
  )
  .jsPlatform(scalaVersions = List(scala2_12, scala2_13) ++ scala3, settings = commonJsSettings)

lazy val monix = (projectMatrix in file("effects/monix"))
  .settings(
    name := "monix",
    Test / publishArtifact := true,
    libraryDependencies ++= Seq(
      "io.monix" %%% "monix" % "3.4.1",
      "com.softwaremill.sttp.shared" %%% "monix" % sttpSharedVersion
    )
  )
  .settings(testServerSettings)
  .dependsOn(core % compileAndTest)
  .jvmPlatform(
    scalaVersions = List(scala2_12, scala2_13) ++ scala3,
    settings = commonJvmSettings ++ List(
      libraryDependencies ++= Seq("io.monix" %% "monix-nio" % "0.1.0")
    )
  )
  .jsPlatform(
    scalaVersions = List(scala2_12, scala2_13) ++ scala3,
    settings = commonJsSettings ++ commonJsBackendSettings ++ browserChromeTestSettings ++ testServerSettings
  )

lazy val zio1 = (projectMatrix in file("effects/zio1"))
  .settings(
    name := "zio1",
    Test / publishArtifact := true,
    libraryDependencies ++= Seq(
      "dev.zio" %% "zio-streams" % zio1Version,
      "dev.zio" %% "zio" % zio1Version,
      "com.softwaremill.sttp.shared" %% "zio1" % sttpSharedVersion,
      "dev.zio" %% "zio-interop-reactivestreams" % zio1InteropRsVersion,
      "dev.zio" %% "zio-nio" % "1.0.0-RC12"
    )
  )
  .settings(testServerSettings)
  .dependsOn(core % compileAndTest)
  .jvmPlatform(
    scalaVersions = List(scala2_12, scala2_13) ++ scala3,
    settings = commonJvmSettings
  )
  .jsPlatform(
    scalaVersions = List(scala2_12, scala2_13) ++ scala3,
    settings = commonJsSettings ++ commonJsBackendSettings ++ browserChromeTestSettings ++ testServerSettings
  )

lazy val zio = (projectMatrix in file("effects/zio"))
  .settings(
    name := "zio",
    Test / publishArtifact := true,
    libraryDependencies ++= Seq(
      "dev.zio" %% "zio-streams" % zio2Version,
      "dev.zio" %% "zio" % zio2Version,
      "com.softwaremill.sttp.shared" %% "zio" % sttpSharedVersion,
<<<<<<< HEAD
      "dev.zio" %% "zio-interop-reactivestreams" % zio2InteropRsVersion
=======
      "dev.zio" %% "zio-interop-reactivestreams" % zio2InteropRsVersion,
      "dev.zio" %% "zio-nio" % "2.0.0"
>>>>>>> 7588fad1
    )
  )
  .settings(testServerSettings)
  .dependsOn(core % compileAndTest)
  .jvmPlatform(
    scalaVersions = scala2 ++ scala3,
    settings = commonJvmSettings
  )
  .jsPlatform(
    scalaVersions = List(scala2_12, scala2_13) ++ scala3,
    settings = commonJsSettings ++ commonJsBackendSettings ++ browserChromeTestSettings ++ testServerSettings
  )

lazy val scalaz = (projectMatrix in file("effects/scalaz"))
  .settings(commonJvmSettings)
  .settings(
    name := "scalaz",
    Test / publishArtifact := true,
    libraryDependencies ++= Seq("org.scalaz" %% "scalaz-concurrent" % "7.2.34")
  )
  .dependsOn(core % compileAndTest)
  .jvmPlatform(
    scalaVersions = scala2
  )

//----- backends
//-- akka
lazy val akkaHttpBackend = (projectMatrix in file("akka-http-backend"))
  .settings(commonJvmSettings)
  .settings(testServerSettings)
  .settings(
    name := "akka-http-backend",
    libraryDependencies ++= Seq(
      akkaHttp,
      // provided as we don't want to create a transitive dependency on a specific streams version,
      // just as akka-http doesn't
      akkaStreams % "provided",
      "com.softwaremill.sttp.shared" %% "akka" % sttpSharedVersion
    )
  )
  .dependsOn(core % compileAndTest)
  .jvmPlatform(
    scalaVersions = List(scala2_12, scala2_13)
  )

//-- async http client
lazy val asyncHttpClientBackend = (projectMatrix in file("async-http-client-backend"))
  .settings(commonJvmSettings)
  .settings(testServerSettings)
  .settings(
    name := "async-http-client-backend",
    libraryDependencies ++= Seq(
      "org.asynchttpclient" % "async-http-client" % "2.12.3"
    )
  )
  .dependsOn(core % compileAndTest)
  .jvmPlatform(
    scalaVersions = scala2 ++ scala3
  )

def asyncHttpClientBackendProject(proj: String, includeDotty: Boolean = false, include2_11: Boolean = true) = {
  ProjectMatrix(s"asyncHttpClientBackend${proj.capitalize}", file(s"async-http-client-backend/$proj"))
    .settings(commonJvmSettings)
    .settings(testServerSettings)
    .settings(name := s"async-http-client-backend-$proj")
    .dependsOn(asyncHttpClientBackend % compileAndTest)
    .jvmPlatform(
      scalaVersions =
        (if (include2_11) List(scala2_11) else Nil) ++ List(scala2_12, scala2_13) ++ (if (includeDotty) scala3 else Nil)
    )
}

lazy val asyncHttpClientFutureBackend =
  asyncHttpClientBackendProject("future", includeDotty = true)
    .dependsOn(core % compileAndTest)

lazy val asyncHttpClientScalazBackend =
  asyncHttpClientBackendProject("scalaz")
    .dependsOn(scalaz % compileAndTest)

lazy val asyncHttpClientZio1Backend =
  asyncHttpClientBackendProject("zio1", includeDotty = true, include2_11 = false)
    .settings(
      libraryDependencies ++= Seq(
        "dev.zio" %% "zio-interop-reactivestreams" % zio1InteropRsVersion
      )
    )
    .dependsOn(zio1 % compileAndTest)

lazy val asyncHttpClientZioBackend =
  asyncHttpClientBackendProject("zio", includeDotty = true)
    .settings(
      libraryDependencies ++= Seq(
        "dev.zio" %% "zio-interop-reactivestreams" % zio2InteropRsVersion
      )
    )
    .dependsOn(zio % compileAndTest)

lazy val asyncHttpClientMonixBackend =
  asyncHttpClientBackendProject("monix", includeDotty = true, include2_11 = false)
    .dependsOn(monix % compileAndTest)

lazy val asyncHttpClientCatsCe2Backend =
  asyncHttpClientBackendProject("cats-ce2", includeDotty = true)
    .dependsOn(catsCe2 % compileAndTest)

lazy val asyncHttpClientCatsBackend =
  asyncHttpClientBackendProject("cats", includeDotty = true, include2_11 = false)
    .dependsOn(cats % compileAndTest)

lazy val asyncHttpClientFs2Ce2Backend =
  asyncHttpClientBackendProject("fs2-ce2", includeDotty = true, include2_11 = false)
    .settings(
      libraryDependencies ++= dependenciesFor(scalaVersion.value)(
        "co.fs2" %% "fs2-reactive-streams" % fs2_2_version(_),
        "co.fs2" %% "fs2-io" % fs2_2_version(_)
      )
    )
    .dependsOn(catsCe2 % compileAndTest)
    .dependsOn(fs2Ce2 % compileAndTest)

lazy val asyncHttpClientFs2Backend =
  asyncHttpClientBackendProject("fs2", includeDotty = true, include2_11 = false)
    .settings(
      libraryDependencies ++= Seq(
        "co.fs2" %% "fs2-reactive-streams" % fs2_3_version,
        "co.fs2" %% "fs2-io" % fs2_3_version
      )
    )
    .dependsOn(cats % compileAndTest)
    .dependsOn(fs2 % compileAndTest)

//-- okhttp
lazy val okhttpBackend = (projectMatrix in file("okhttp-backend"))
  .settings(commonJvmSettings)
  .settings(testServerSettings)
  .settings(
    name := "okhttp-backend",
    libraryDependencies ++= Seq(
      "com.squareup.okhttp3" % "okhttp" % "4.10.0"
    )
  )
  .jvmPlatform(scalaVersions = scala2 ++ scala3)
  .dependsOn(core % compileAndTest)

def okhttpBackendProject(proj: String, includeDotty: Boolean) = {
  ProjectMatrix(s"okhttpBackend${proj.capitalize}", file(s"okhttp-backend/$proj"))
    .settings(commonJvmSettings)
    .settings(testServerSettings)
    .settings(name := s"okhttp-backend-$proj")
    .jvmPlatform(scalaVersions = List(scala2_12, scala2_13) ++ (if (includeDotty) scala3 else Nil))
    .dependsOn(okhttpBackend)
}

lazy val okhttpMonixBackend =
  okhttpBackendProject("monix", includeDotty = true)
    .dependsOn(monix % compileAndTest)

//-- http4s
lazy val http4sCe2Backend = (projectMatrix in file("http4s-ce2-backend"))
  .settings(commonJvmSettings)
  .settings(testServerSettings)
  .settings(
    name := "http4s-ce2-backend",
    libraryDependencies ++= Seq(
      "org.http4s" %% "http4s-client" % http4s_ce2_version,
      "org.http4s" %% "http4s-blaze-client" % http4s_ce2_version % Optional
    )
  )
  .jvmPlatform(scalaVersions = List(scala2_12, scala2_13))
  .dependsOn(catsCe2 % compileAndTest, core % compileAndTest, fs2Ce2 % compileAndTest)

lazy val http4sBackend = (projectMatrix in file("http4s-backend"))
  .settings(commonJvmSettings)
  .settings(testServerSettings)
  .settings(
    name := "http4s-backend",
    libraryDependencies ++= Seq(
      "org.http4s" %% "http4s-client" % http4s_ce3_version,
      "org.http4s" %% "http4s-blaze-client" % http4s_ce3_version % Optional
    ),
    evictionErrorLevel := Level.Info
  )
  .jvmPlatform(scalaVersions = List(scala2_12, scala2_13) ++ scala3)
  .dependsOn(cats % compileAndTest, core % compileAndTest, fs2 % compileAndTest)

//-- finagle backend
lazy val finagleBackend = (projectMatrix in file("finagle-backend"))
  .settings(commonJvmSettings)
  .settings(testServerSettings)
  .settings(
    name := "finagle-backend",
    libraryDependencies ++= Seq(
      "com.twitter" %% "finagle-http" % "22.4.0"
    )
  )
  .jvmPlatform(scalaVersions = List(scala2_12, scala2_13))
  .dependsOn(core % compileAndTest)

lazy val armeriaBackend = (projectMatrix in file("armeria-backend"))
  .settings(commonJvmSettings)
  .settings(testServerSettings)
  .settings(
    name := "armeria-backend",
    libraryDependencies += "com.linecorp.armeria" % "armeria" % "1.16.0"
  )
  .jvmPlatform(scalaVersions = List(scala2_12, scala2_13) ++ scala3)
  .dependsOn(core % compileAndTest)

def armeriaBackendProject(proj: String, includeDotty: Boolean = false) = {
  ProjectMatrix(s"armeriaBackend${proj.capitalize}", file(s"armeria-backend/$proj"))
    .settings(commonJvmSettings)
    .settings(testServerSettings)
    .settings(name := s"armeria-backend-$proj")
    .dependsOn(armeriaBackend % compileAndTest)
    .jvmPlatform(
      scalaVersions = List(scala2_12, scala2_13) ++ (if (includeDotty) scala3 else Nil)
    )
}

lazy val armeriaMonixBackend =
  armeriaBackendProject("monix", includeDotty = true)
    .dependsOn(monix % compileAndTest)

lazy val armeriaFs2Ce2Backend =
  armeriaBackendProject("fs2-ce2")
    .settings(
      libraryDependencies ++= dependenciesFor(scalaVersion.value)(
        "co.fs2" %% "fs2-reactive-streams" % fs2_2_version(_)
      )
    )
    .dependsOn(fs2Ce2 % compileAndTest)

lazy val armeriaFs2Backend =
  armeriaBackendProject("fs2")
    .settings(
      libraryDependencies ++= Seq(
        "co.fs2" %% "fs2-reactive-streams" % fs2_3_version
      )
    )
    .dependsOn(fs2 % compileAndTest)

lazy val armeriaCatsCe2Backend =
  armeriaBackendProject("cats-ce2")
    .dependsOn(catsCe2 % compileAndTest)

lazy val armeriaCatsBackend =
  armeriaBackendProject("cats", includeDotty = true)
    .dependsOn(cats % compileAndTest)

lazy val armeriaScalazBackend =
  armeriaBackendProject("scalaz")
    .dependsOn(scalaz % compileAndTest)

lazy val armeriaZio1Backend =
  armeriaBackendProject("zio1", includeDotty = true)
    .settings(
      libraryDependencies ++= Seq("dev.zio" %% "zio-interop-reactivestreams" % zio1InteropRsVersion)
    )
    .dependsOn(zio1 % compileAndTest)

lazy val armeriaZioBackend =
  armeriaBackendProject("zio", includeDotty = true)
    .settings(
      libraryDependencies ++= Seq("dev.zio" %% "zio-interop-reactivestreams" % zio2InteropRsVersion)
    )
    .dependsOn(zio % compileAndTest)

//----- json
lazy val jsonCommon = (projectMatrix in (file("json/common")))
  .settings(
    name := "json-common"
  )
  .jvmPlatform(
    scalaVersions = scala2 ++ scala3,
    settings = commonJvmSettings
  )
  .jsPlatform(scalaVersions = scala2 ++ scala3, settings = commonJsSettings)
  .nativePlatform(scalaVersions = scala2 ++ scala3, settings = commonNativeSettings)
  .dependsOn(core)

lazy val circe = (projectMatrix in file("json/circe"))
  .settings(
    name := "circe",
    libraryDependencies ++= dependenciesFor(scalaVersion.value)(
      "io.circe" %%% "circe-core" % circeVersion(_),
      "io.circe" %%% "circe-parser" % circeVersion(_),
      "io.circe" %%% "circe-generic" % circeVersion(_) % Test
    ),
    scalaTest,
    Compile / unmanagedSourceDirectories := {
      val current = (Compile / unmanagedSourceDirectories).value
      val sv = (Compile / scalaVersion).value
      val baseDirectory = (Compile / scalaSource).value
      val suffixes = CrossVersion.partialVersion(sv) match {
        case Some((2, 11)) => List("2.11")
        case _             => List("2.12+")
      }
      val versionSpecificSources = suffixes.map(s => new File(baseDirectory.getAbsolutePath + "-" + s))
      versionSpecificSources ++ current
    }
  )
  .jvmPlatform(
    scalaVersions = scala2 ++ scala3,
    settings = commonJvmSettings
  )
  .jsPlatform(scalaVersions = List(scala2_12, scala2_13) ++ scala3, settings = commonJsSettings)
  .dependsOn(core, jsonCommon)

lazy val jsoniter = (projectMatrix in file("json/jsoniter"))
  .settings(
    name := "jsoniter",
    libraryDependencies ++= Seq(
      "com.github.plokhotnyuk.jsoniter-scala" %%% "jsoniter-scala-core" % jsoniterVersion,
      "com.github.plokhotnyuk.jsoniter-scala" %%% "jsoniter-scala-macros" % jsoniterVersion % Test
    ),
    scalaTest
  )
  .jvmPlatform(
    scalaVersions = scala2 ++ scala3,
    settings = commonJvmSettings
  )
  .jsPlatform(scalaVersions = List(scala2_12, scala2_13) ++ scala3, settings = commonJsSettings)
  .dependsOn(core, jsonCommon)

lazy val zioJson = (projectMatrix in file("json/zio-json"))
  .settings(
    name := "zio-json",
    libraryDependencies ++= Seq(
      "dev.zio" %%% "zio-json" % "0.3.0-RC10",
      "com.softwaremill.sttp.shared" %%% "zio" % sttpSharedVersion
    ),
    scalaTest
  )
  .jvmPlatform(
    scalaVersions = Seq(scala2_12, scala2_13) ++ scala3,
    settings = commonJvmSettings
  )
  .jsPlatform(scalaVersions = List(scala2_12, scala2_13) ++ scala3, settings = commonJsSettings)
  .dependsOn(core, jsonCommon)

lazy val zio1Json = (projectMatrix in file("json/zio1-json"))
  .settings(
    name := "zio1-json",
    libraryDependencies ++= Seq(
      "dev.zio" %%% "zio-json" % "0.2.0-M4",
      "com.softwaremill.sttp.shared" %%% "zio1" % sttpSharedVersion
    ),
    scalaTest
  )
  .jvmPlatform(
    scalaVersions = Seq(scala2_12, scala2_13) ++ scala3,
    settings = commonJvmSettings
  )
  .jsPlatform(scalaVersions = List(scala2_12, scala2_13) ++ scala3, settings = commonJsSettings)
  .dependsOn(core, jsonCommon)

lazy val upickle = (projectMatrix in file("json/upickle"))
  .settings(
    name := "upickle",
    libraryDependencies ++= Seq(
      "com.lihaoyi" %%% "upickle" % "2.0.0"
    ),
    scalaTest,
    // using macroRW causes a "match may not be exhaustive" error
    Test / scalacOptions --= Seq("-Wconf:cat=other-match-analysis:error")
  )
  .jvmPlatform(
    scalaVersions = List(scala2_12, scala2_13) ++ scala3,
    settings = commonJvmSettings
  )
  .jsPlatform(scalaVersions = List(scala2_12, scala2_13) ++ scala3, settings = commonJsSettings)
  .nativePlatform(scalaVersions = List(scala2_12, scala2_13) ++ scala3, settings = commonNativeSettings)
  .dependsOn(core, jsonCommon)

lazy val json4sVersion = "4.0.5"

lazy val json4s = (projectMatrix in file("json/json4s"))
  .settings(commonJvmSettings)
  .settings(
    name := "json4s",
    libraryDependencies ++= Seq(
      "org.json4s" %% "json4s-core" % json4sVersion,
      "org.json4s" %% "json4s-native" % json4sVersion % Test
    ),
    scalaTest
  )
  .jvmPlatform(scalaVersions = scala2)
  .dependsOn(core, jsonCommon)

lazy val sprayJson = (projectMatrix in file("json/spray-json"))
  .settings(commonJvmSettings)
  .settings(
    name := "spray-json",
    libraryDependencies ++= Seq(
      "io.spray" %% "spray-json" % "1.3.6"
    ),
    scalaTest
  )
  .jvmPlatform(scalaVersions = scala2)
  .dependsOn(core, jsonCommon)

lazy val playJson = (projectMatrix in file("json/play-json"))
  .settings(
    name := "play-json",
    libraryDependencies ++= dependenciesFor(scalaVersion.value)(
      "com.typesafe.play" %%% "play-json" % playJsonVersion(_)
    ),
    scalaTest
  )
  .jvmPlatform(
    scalaVersions = scala2,
    settings = commonJvmSettings
  )
  .jsPlatform(scalaVersions = List(scala2_12, scala2_13), settings = commonJsSettings)
  .dependsOn(core, jsonCommon)

lazy val prometheusBackend = (projectMatrix in file("observability/prometheus-backend"))
  .settings(commonJvmSettings)
  .settings(
    name := "prometheus-backend",
    libraryDependencies ++= Seq(
      "io.prometheus" % "simpleclient" % "0.16.0"
    ),
    scalaTest
  )
  .jvmPlatform(scalaVersions = scala2 ++ scala3)
  .dependsOn(core)

lazy val openTelemetryMetricsBackend = (projectMatrix in file("observability/opentelemetry-metrics-backend"))
  .settings(commonJvmSettings)
  .settings(
    name := "opentelemetry-metrics-backend",
    libraryDependencies ++= Seq(
      "io.opentelemetry" % "opentelemetry-api" % openTelemetryVersion,
      "io.opentelemetry" % "opentelemetry-sdk-testing" % openTelemetryVersion % Test
    ),
    scalaTest
  )
  .jvmPlatform(scalaVersions = List(scala2_12, scala2_13) ++ scala3)
  .dependsOn(core)

lazy val openTelemetryTracingZio1Backend = (projectMatrix in file("observability/opentelemetry-tracing-zio1-backend"))
  .settings(commonJvmSettings)
  .settings(
    name := "opentelemetry-tracing-zio1-backend",
    libraryDependencies ++= Seq(
      "dev.zio" %% "zio-opentelemetry" % "1.0.0",
      "org.scala-lang.modules" %% "scala-collection-compat" % "2.8.0",
      "io.opentelemetry" % "opentelemetry-sdk-testing" % openTelemetryVersion % Test
    ),
    scalaTest
  )
  .jvmPlatform(scalaVersions = List(scala2_12, scala2_13) ++ scala3)
  .dependsOn(zio1 % compileAndTest)
  .dependsOn(core)

lazy val openTelemetryTracingZioBackend = (projectMatrix in file("observability/opentelemetry-tracing-zio-backend"))
  .settings(commonJvmSettings)
  .settings(
    name := "opentelemetry-tracing-zio-backend",
    libraryDependencies ++= Seq(
      "dev.zio" %% "zio-opentelemetry" % "2.0.0-RC3",
      "io.opentelemetry" % "opentelemetry-sdk-testing" % openTelemetryVersion % Test
    )
  )
  .jvmPlatform(scalaVersions = List(scala2_12, scala2_13) ++ scala3)
  .dependsOn(zio % compileAndTest)
  .dependsOn(core)

lazy val scribeBackend = (projectMatrix in file("logging/scribe"))
  .settings(commonJvmSettings)
  .settings(
    name := "scribe-backend",
    libraryDependencies ++= Seq(
      "com.outr" %%% "scribe" % "3.10.1"
    ),
    scalaTest
  )
  .jvmPlatform(scalaVersions = List(scala2_12, scala2_13) ++ scala3, settings = commonJvmSettings)
  .jsPlatform(scalaVersions = List(scala2_12, scala2_13) ++ scala3, settings = commonJsSettings)
  .nativePlatform(scalaVersions = List(scala2_12, scala2_13) ++ scala3, settings = commonNativeSettings)
  .dependsOn(core)

lazy val slf4jBackend = (projectMatrix in file("logging/slf4j"))
  .settings(commonJvmSettings)
  .settings(
    name := "slf4j-backend",
    libraryDependencies ++= Seq(
      "org.slf4j" % "slf4j-api" % "1.7.36"
    ),
    scalaTest
  )
  .jvmPlatform(scalaVersions = scala2 ++ scala3)
  .dependsOn(core)

lazy val examplesCe2 = (projectMatrix in file("examples-ce2"))
  .settings(commonJvmSettings)
  .settings(
    name := "examples-ce2",
    publish / skip := true,
    libraryDependencies ++= dependenciesFor(scalaVersion.value)(
      "io.circe" %% "circe-generic" % circeVersion(_)
    )
  )
  .jvmPlatform(scalaVersions = List(scala2_13))
  .dependsOn(
    circe,
    asyncHttpClientMonixBackend
  )

lazy val examples = (projectMatrix in file("examples"))
  .settings(commonJvmSettings)
  .settings(
    name := "examples",
    publish / skip := true,
    libraryDependencies ++= dependenciesFor(scalaVersion.value)(
      "io.circe" %% "circe-generic" % circeVersion(_),
      _ => "org.json4s" %% "json4s-native" % json4sVersion,
      _ => akkaStreams,
      _ => logback
    )
  )
  .jvmPlatform(scalaVersions = List(scala2_12, scala2_13))
  .dependsOn(
    core,
    asyncHttpClientZioBackend,
    akkaHttpBackend,
    asyncHttpClientFs2Backend,
    json4s,
    circe,
    scribeBackend,
    slf4jBackend
  )

//TODO this should be invoked by compilation process, see #https://github.com/scalameta/mdoc/issues/355
val compileDocs: TaskKey[Unit] = taskKey[Unit]("Compiles docs module throwing away its output")
compileDocs := {
  (docs.jvm(scala2_13) / mdoc).toTask(" --out target/sttp-docs").value
}

lazy val docs: ProjectMatrix = (projectMatrix in file("generated-docs")) // important: it must not be docs/
  .enablePlugins(MdocPlugin)
  .settings(commonSettings)
  .settings(
    mdocIn := file("docs"),
    moduleName := "sttp-docs",
    mdocVariables := Map(
      "VERSION" -> version.value,
      "JEAGER_CLIENT_VERSION" -> jeagerClientVersion,
      "BRAVE_OPENTRACING_VERSION" -> braveOpentracingVersion,
      "ZIPKIN_SENDER_OKHTTP_VERSION" -> zipkinSenderOkHttpVersion,
      "AKKA_STREAM_VERSION" -> akkaStreamVersion,
      "CIRCE_VERSION" -> circeVersion(None)
    ),
    mdocOut := file("generated-docs/out"),
    mdocExtraArguments := Seq("--clean-target"),
    publishArtifact := false,
    name := "docs",
    libraryDependencies ++= Seq(
      "org.json4s" %% "json4s-native" % json4sVersion,
      "io.circe" %% "circe-generic" % circeVersion(None),
      "com.github.plokhotnyuk.jsoniter-scala" %% "jsoniter-scala-macros" % jsoniterVersion,
      "commons-io" % "commons-io" % "2.11.0",
      "io.github.resilience4j" % "resilience4j-circuitbreaker" % resilience4jVersion,
      "io.github.resilience4j" % "resilience4j-ratelimiter" % resilience4jVersion,
      "io.jaegertracing" % "jaeger-client" % jeagerClientVersion,
      "io.opentracing.brave" % "brave-opentracing" % braveOpentracingVersion,
      "io.zipkin.reporter2" % "zipkin-sender-okhttp3" % zipkinSenderOkHttpVersion,
      "io.opentelemetry" % "opentelemetry-semconv" % "1.2.0-alpha",
      akkaStreams
    ),
    evictionErrorLevel := Level.Info
  )
  .dependsOn(
    core % "compile->test",
    akkaHttpBackend,
    json4s,
    circe,
    sprayJson,
    zioJson,
    jsoniter,
    asyncHttpClientZioBackend,
    // asyncHttpClientMonixBackend, // monix backends are commented out because they depend on cats-effect2
    asyncHttpClientFs2Backend,
    asyncHttpClientCatsBackend,
    asyncHttpClientFutureBackend,
    asyncHttpClientScalazBackend,
    armeriaZioBackend,
    // armeriaMonixBackend,
    armeriaFs2Backend,
    armeriaCatsBackend,
    armeriaScalazBackend,
    okhttpBackend,
    // okhttpMonixBackend,
    http4sBackend,
    prometheusBackend,
    openTelemetryMetricsBackend,
    openTelemetryTracingZioBackend,
    slf4jBackend
  )
  .jvmPlatform(scalaVersions = List(scala2_13))<|MERGE_RESOLUTION|>--- conflicted
+++ resolved
@@ -454,12 +454,7 @@
       "dev.zio" %% "zio-streams" % zio2Version,
       "dev.zio" %% "zio" % zio2Version,
       "com.softwaremill.sttp.shared" %% "zio" % sttpSharedVersion,
-<<<<<<< HEAD
       "dev.zio" %% "zio-interop-reactivestreams" % zio2InteropRsVersion
-=======
-      "dev.zio" %% "zio-interop-reactivestreams" % zio2InteropRsVersion,
-      "dev.zio" %% "zio-nio" % "2.0.0"
->>>>>>> 7588fad1
     )
   )
   .settings(testServerSettings)
