// shadow sbt-scalajs' crossProject and CrossType until Scala.js 1.0.0 is released
import sbtcrossproject.{CrossType, crossProject}
import sbtrelease.ReleaseStateTransformations._
import sbtrelease.ReleasePlugin.autoImport._
import com.softwaremill.Publish.Release.updateVersionInDocs

val scala2_11 = "2.11.12"
val scala2_12 = "2.12.9"
val scala2_13 = "2.13.0"

lazy val testServerPort = settingKey[Int]("Port to run the http test server on (used by JS tests)")
lazy val startTestServer = taskKey[Unit]("Start a http server used by tests (used by JS tests)")
lazy val is2_11 = settingKey[Boolean]("Is the scala version 2.11.")
lazy val is2_11_or_2_12 = settingKey[Boolean]("Is the scala version 2.11 or 2.12.")

val commonSettings = commonSmlBuildSettings ++ ossPublishSettings ++ Seq(
  organization := "com.softwaremill.sttp",
  scalafmtOnCompile := true,
  // cross-release doesn't work when subprojects have different cross versions
  // work-around from https://github.com/sbt/sbt-release/issues/214
  releaseProcess := Seq(
    checkSnapshotDependencies,
    inquireVersions,
    // publishing locally so that the pgp password prompt is displayed early
    // in the process
    releaseStepCommandAndRemaining("+publishLocalSigned"),
    releaseStepCommandAndRemaining("+clean"),
    releaseStepCommandAndRemaining("+test"),
    setReleaseVersion,
    updateVersionInDocs(organization.value),
    commitReleaseVersion,
    tagRelease,
    releaseStepCommandAndRemaining("+publishSigned"),
    setNextVersion,
    commitNextVersion,
    releaseStepCommand("sonatypeReleaseAll"),
    pushChanges
  ),
  is2_11 := scalaVersion.value.startsWith("2.11."),
  is2_11_or_2_12 := scalaVersion.value.startsWith("2.11.") || scalaVersion.value.startsWith("2.12.")
)

// an ugly work-around for https://github.com/sbt/sbt/issues/3465
// even if a project is 2.11-only, we fake that it's also 2.12/2.13-compatible
val only2_11settings = Seq(
  publishArtifact := is2_11.value,
  skip := !is2_11.value,
  skip in publish := !is2_11.value,
  libraryDependencies := (if (is2_11.value) libraryDependencies.value else Nil)
)

val only2_11_and_2_12_settings = Seq(
  publishArtifact := is2_11_or_2_12.value,
  skip := !is2_11_or_2_12.value,
  skip in publish := !is2_11_or_2_12.value,
  libraryDependencies := (if (is2_11_or_2_12.value) libraryDependencies.value else Nil)
)

val commonJvmJsSettings = commonSettings ++ Seq(
  scalaVersion := scala2_11,
  crossScalaVersions := Seq(scalaVersion.value, scala2_12, scala2_13)
)

val commonJvmSettings = commonJvmJsSettings

val commonJsSettings = commonJvmJsSettings ++ Seq(
  // slow down for CI
  parallelExecution in Test := false,
  // https://github.com/scalaz/scalaz/pull/1734#issuecomment-385627061
  scalaJSLinkerConfig ~= {
    _.withBatchMode(System.getenv("CONTINUOUS_INTEGRATION") == "true")
  },
  scalacOptions in Compile ++= {
    if (isSnapshot.value) Seq.empty
    else
      Seq {
        val dir = project.base.toURI.toString.replaceFirst("[^/]+/?$", "")
        val url = "https://raw.githubusercontent.com/softwaremill/sttp"
        s"-P:scalajs:mapSourceURI:$dir->$url/v${version.value}/"
      }
  }
)

val commonNativeSettings = commonSettings ++ Seq(
  organization := "com.softwaremill.sttp",
  scalaVersion := scala2_11,
  crossScalaVersions := Seq(scala2_11),
  nativeLinkStubs := true
)

// run JS tests inside Chrome, due to jsdom not supporting fetch
lazy val browserTestSettings = Seq(
  jsEnv in Test := {
    val debugging = false // set to true to help debugging

    new org.scalajs.jsenv.selenium.SeleniumJSEnv(
      {
        val options = new org.openqa.selenium.chrome.ChromeOptions()
        val args = Seq(
          "auto-open-devtools-for-tabs", // devtools needs to be open to capture network requests
          "no-sandbox",
          "allow-file-access-from-files" // change the origin header from 'null' to 'file'
        ) ++ (if (debugging) Seq.empty else Seq("headless"))
        options.addArguments(args: _*)
        val capabilities = org.openqa.selenium.remote.DesiredCapabilities.chrome()
        capabilities.setCapability(org.openqa.selenium.chrome.ChromeOptions.CAPABILITY, options)
        capabilities
      },
      org.scalajs.jsenv.selenium.SeleniumJSEnv.Config().withKeepAlive(debugging)
    )
  }
)

// start a test server before running tests; this is required as JS tests run inside a nodejs/browser environment
def testServerSettings(config: Configuration) = Seq(
  test in config := (test in config)
    .dependsOn(
      startTestServer in Test in Project("core", file("core"))
    )
    .value,
  testOnly in config := (testOnly in config)
    .dependsOn(
      startTestServer in Test in Project("core", file("core"))
    )
    .evaluated,
  testOptions in config += Tests.Setup(() => {
    val port = (testServerPort in Test in Project("core", file("core"))).value
    PollingUtils.waitUntilServerAvailable(new URL(s"http://localhost:$port"))
  })
)

val circeVersion: Option[(Long, Long)] => String = {
  case Some((2, 13)) => "0.12.0-M4"
  case _             => "0.11.1"
}
val catsEffectVersion: Option[(Long, Long)] => String = {
  case Some((2, 13)) => "2.0.0-M4"
  case _             => "1.3.1"
}
val fs2Version: Option[(Long, Long)] => String = {
  case Some((2, 13)) => "1.1.0-M1"
  case _             => "1.0.5"
}

val akkaHttp = "com.typesafe.akka" %% "akka-http" % "10.1.9"
val akkaStreams = "com.typesafe.akka" %% "akka-stream" % "2.5.25"

val scalaTestVersion = "3.0.8"
val scalaTest = "org.scalatest" %% "scalatest" % scalaTestVersion

def dependenciesFor(version: String)(deps: (Option[(Long, Long)] => ModuleID)*): Seq[ModuleID] =
  deps.map(_.apply(CrossVersion.partialVersion(version)))

lazy val rootProjectAggregates: Seq[ProjectReference] = if (sys.env.isDefinedAt("STTP_NATIVE")) {
  println("[info] STTP_NATIVE defined, including sttp-native in the aggregate projects")
  List(rootJVM, rootJS, rootNative)
} else {
  println("[info] STTP_NATIVE *not* defined, *not* including sttp-native in the aggregate projects")
  List(rootJVM, rootJS)
}

lazy val rootProject = (project in file("."))
  .settings(commonSettings: _*)
  // setting version to 2.11 so that cross-releasing works. Don't ask why.
  .settings(skip in publish := true, name := "sttp", scalaVersion := scala2_11, crossScalaVersions := Seq())
  .aggregate(rootProjectAggregates: _*)

lazy val rootJVM = project
  .in(file(".jvm"))
  .settings(commonJvmJsSettings: _*)
  .settings(skip in publish := true, name := "sttpJVM")
  .aggregate(
    coreJVM,
    catsJVM,
    monixJVM,
    scalaz,
    zio,
    // might fail due to // https://github.com/akka/akka-http/issues/1930
    akkaHttpBackend,
    asyncHttpClientBackend,
    asyncHttpClientFutureBackend,
    asyncHttpClientScalazBackend,
    asyncHttpClientZioBackend,
    asyncHttpClientZioStreamsBackend,
    asyncHttpClientMonixBackend,
    asyncHttpClientCatsBackend,
    asyncHttpClientFs2Backend,
    okhttpBackend,
    okhttpMonixBackend,
    http4sBackend,
    jsonCommonJVM,
    circeJVM,
    json4s,
    sprayJson,
    playJsonJVM,
    braveBackend,
    prometheusBackend
  )

lazy val rootJS = project
  .in(file(".js"))
  .settings(commonJvmJsSettings: _*)
  .settings(skip in publish := true, name := "sttpJS")
  .aggregate(coreJS, catsJS, monixJS, jsonCommonJS, circeJS, playJsonJS)

lazy val rootNative = project
  .in(file(".native"))
  .settings(commonNativeSettings: _*)
  .settings(skip in publish := true, name := "sttpNative")
  .aggregate(coreNative)

lazy val core = crossProject(JSPlatform, JVMPlatform, NativePlatform)
  .withoutSuffixFor(JVMPlatform)
  .crossType(CrossType.Full)
  .in(file("core"))
  .jvmSettings(commonJvmSettings: _*)
  .jsSettings(commonJsSettings: _*)
  .nativeSettings(commonNativeSettings: _*)
  .jvmSettings(
    libraryDependencies ++= Seq(
      scalaTest % "test"
    )
  )
  .settings(
    name := "core",
    publishArtifact in Test := true // allow implementations outside of this repo
  )
  .jsSettings(
    libraryDependencies ++= Seq(
      "org.scala-js" %%% "scalajs-dom" % "0.9.7",
      "org.scalatest" %%% "scalatest" % scalaTestVersion % "test"
    ),
    jsDependencies ++= Seq(
      "org.webjars.npm" % "spark-md5" % "3.0.0" % "test" / "spark-md5.js" minified "spark-md5.min.js"
    )
  )
  .jsSettings(browserTestSettings)
  .jsSettings(testServerSettings(Test))
  .nativeSettings(testServerSettings(Test))
  .nativeSettings(
    libraryDependencies ++= Seq(
      "org.scala-native" %%% "test-interface" % "0.3.9",
      "org.scalatest" %%% "scalatest" % "3.2.0-SNAP10" % "test"
    )
  )
  .nativeSettings(only2_11settings)
  .jvmSettings(
    libraryDependencies ++= Seq(
      akkaHttp % "test",
      "ch.megard" %% "akka-http-cors" % "0.4.1" % "test",
      akkaStreams % "test",
      "org.scala-lang" % "scala-compiler" % scalaVersion.value % "test"
    ),
    // the test server needs to be started before running any JS tests
    // `reStart` cannJSAsyncExecutionContextot be scoped so it can't be only added to Test
    mainClass in reStart := Some("com.softwaremill.sttp.testing.HttpServer"),
    reStartArgs in reStart := Seq(s"${(testServerPort in Test).value}"),
    fullClasspath in reStart := (fullClasspath in Test).value,
    testServerPort in Test := 51823,
    startTestServer in Test := reStart.toTask("").value
  )
lazy val coreJS = core.js
lazy val coreJVM = core.jvm
lazy val coreNative = core.native

//----- implementations
lazy val cats = crossProject(JSPlatform, JVMPlatform)
  .withoutSuffixFor(JVMPlatform)
  .crossType(CrossType.Pure)
  .in(file("implementations/cats"))
  .jvmSettings(commonJvmSettings: _*)
  .jsSettings(commonJsSettings: _*)
  .settings(
    name := "cats",
    publishArtifact in Test := true,
    libraryDependencies ++= dependenciesFor(scalaVersion.value)(
      "org.typelevel" %%% "cats-effect" % catsEffectVersion(_)
    )
  )
lazy val catsJS = cats.js.dependsOn(coreJS % "compile->compile;test->test")
lazy val catsJVM = cats.jvm.dependsOn(coreJVM % "compile->compile;test->test")

lazy val monix = crossProject(JSPlatform, JVMPlatform)
  .withoutSuffixFor(JVMPlatform)
  .crossType(CrossType.Full)
  .in(file("implementations/monix"))
  .jvmSettings(commonJvmSettings: _*)
  .jsSettings(commonJsSettings: _*)
  .jsSettings(browserTestSettings)
  .jsSettings(testServerSettings(Test))
  .settings(
    name := "monix",
    publishArtifact in Test := true,
    libraryDependencies ++= Seq("io.monix" %%% "monix" % "3.0.0-RC3")
  )
  .settings(only2_11_and_2_12_settings)
lazy val monixJS = monix.js.dependsOn(coreJS % "compile->compile;test->test")
lazy val monixJVM = monix.jvm.dependsOn(coreJVM % "compile->compile;test->test")

lazy val zio: Project = (project in file("implementations/zio"))
  .settings(commonJvmSettings: _*)
  .settings(
    name := "zio",
    publishArtifact in Test := true,
    libraryDependencies ++= Seq(
      "dev.zio" %% "zio" % "1.0.0-RC12-1"
    )
  )
  .dependsOn(coreJVM % "compile->compile;test->test")

lazy val scalaz: Project = (project in file("implementations/scalaz"))
  .settings(commonJvmSettings: _*)
  .settings(
    name := "scalaz",
    publishArtifact in Test := true,
    libraryDependencies ++= Seq("org.scalaz" %% "scalaz-concurrent" % "7.2.28")
  )
  .dependsOn(coreJVM % "compile->compile;test->test")

//----- backends
//-- akka
lazy val akkaHttpBackend: Project = (project in file("akka-http-backend"))
  .settings(commonJvmSettings: _*)
  .settings(
    name := "akka-http-backend",
    libraryDependencies ++= Seq(
      akkaHttp,
      // provided as we don't want to create a transitive dependency on a specific streams version,
      // just as akka-http doesn't
      akkaStreams % "provided"
    )
  )
  .dependsOn(coreJVM % "compile->compile;test->test")

//-- async http client
lazy val asyncHttpClientBackend: Project =
  (project in file("async-http-client-backend"))
    .settings(commonJvmSettings: _*)
    .settings(
      name := "async-http-client-backend",
      libraryDependencies ++= Seq(
        "org.asynchttpclient" % "async-http-client" % "2.10.1"
      )
    )
    .dependsOn(coreJVM % "compile->compile;test->test")

def asyncHttpClientBackendProject(proj: String): Project = {
  Project(s"asyncHttpClientBackend${proj.capitalize}", file(s"async-http-client-backend/$proj"))
    .settings(commonJvmSettings: _*)
    .settings(name := s"async-http-client-backend-$proj")
    .dependsOn(asyncHttpClientBackend)
}

lazy val asyncHttpClientFutureBackend: Project =
  asyncHttpClientBackendProject("future")
    .dependsOn(coreJVM % "compile->compile;test->test")

lazy val asyncHttpClientScalazBackend: Project =
  asyncHttpClientBackendProject("scalaz")
    .dependsOn(scalaz % "compile->compile;test->test")

lazy val asyncHttpClientZioBackend: Project =
  asyncHttpClientBackendProject("zio")
    .dependsOn(zio % "compile->compile;test->test")

lazy val asyncHttpClientZioStreamsBackend: Project =
  asyncHttpClientBackendProject("zio-streams")
    .settings(
      libraryDependencies ++= Seq(
        "dev.zio" %% "zio-streams" % "1.0.0-RC12-1",
        "dev.zio" %% "zio-interop-reactivestreams" % "1.0.2.0-RC3"
      )
    )
    .settings(only2_11_and_2_12_settings)
    .dependsOn(zio % "compile->compile;test->test")

lazy val asyncHttpClientMonixBackend: Project =
  asyncHttpClientBackendProject("monix")
    .settings(only2_11_and_2_12_settings)
    .dependsOn(monixJVM % "compile->compile;test->test")

lazy val asyncHttpClientCatsBackend: Project =
  asyncHttpClientBackendProject("cats")
    .dependsOn(catsJVM % "compile->compile;test->test")

lazy val asyncHttpClientFs2Backend: Project =
  asyncHttpClientBackendProject("fs2")
    .settings(
      libraryDependencies ++= dependenciesFor(scalaVersion.value)(
        "co.fs2" %% "fs2-reactive-streams" % fs2Version(_)
      )
    )
    .dependsOn(catsJVM % "compile->compile;test->test")

//-- okhttp
lazy val okhttpBackend: Project = (project in file("okhttp-backend"))
  .settings(commonJvmSettings: _*)
  .settings(
    name := "okhttp-backend",
    libraryDependencies ++= Seq(
      "com.squareup.okhttp3" % "okhttp" % "4.1.0"
    )
  )
  .dependsOn(coreJVM % "compile->compile;test->test")

def okhttpBackendProject(proj: String): Project = {
  Project(s"okhttpBackend${proj.capitalize}", file(s"okhttp-backend/$proj"))
    .settings(commonJvmSettings: _*)
    .settings(name := s"okhttp-backend-$proj")
    .dependsOn(okhttpBackend)
}

lazy val okhttpMonixBackend: Project =
  okhttpBackendProject("monix")
    .settings(only2_11_and_2_12_settings)
    .dependsOn(monixJVM % "compile->compile;test->test")

//-- http4s
lazy val http4sBackend: Project = (project in file("http4s-backend"))
  .settings(commonJvmSettings: _*)
  .settings(
    name := "http4s-backend",
    libraryDependencies ++= Seq(
      "org.http4s" %% "http4s-blaze-client" % "0.20.10"
    )
  )
  .settings(only2_11_and_2_12_settings)
  .dependsOn(catsJVM, coreJVM % "compile->compile;test->test")

//----- json
lazy val jsonCommon = crossProject(JSPlatform, JVMPlatform)
  .withoutSuffixFor(JVMPlatform)
  .crossType(CrossType.Pure)
  .in(file("json/common"))
  .jvmSettings(commonJvmSettings: _*)
  .jsSettings(commonJsSettings: _*)
  .settings(
    name := "json-common"
  )

lazy val jsonCommonJVM = jsonCommon.jvm
lazy val jsonCommonJS = jsonCommon.js

lazy val circe = crossProject(JSPlatform, JVMPlatform)
  .withoutSuffixFor(JVMPlatform)
  .crossType(CrossType.Pure)
  .in(file("json/circe"))
  .jvmSettings(commonJvmSettings: _*)
  .jsSettings(commonJsSettings: _*)
  .settings(
    name := "circe",
    libraryDependencies ++= dependenciesFor(scalaVersion.value)(
      "io.circe" %%% "circe-core" % circeVersion(_),
      "io.circe" %%% "circe-parser" % circeVersion(_),
      _ => "org.scalatest" %%% "scalatest" % scalaTestVersion % "test"
    )
  )
  .jsSettings(only2_11_and_2_12_settings) // circe-js for 2.13 fails to run tests with a linking error
lazy val circeJS = circe.js.dependsOn(coreJS, jsonCommonJS)
lazy val circeJVM = circe.jvm.dependsOn(coreJVM, jsonCommonJVM)

lazy val json4sVersion = "3.6.7"

lazy val json4s: Project = (project in file("json/json4s"))
  .settings(commonJvmSettings: _*)
  .settings(
    name := "json4s",
    libraryDependencies ++= Seq(
      "org.json4s" %% "json4s-core" % json4sVersion,
      "org.json4s" %% "json4s-native" % json4sVersion % "test",
      "org.scalatest" %% "scalatest" % scalaTestVersion % "test"
    )
  )
  .dependsOn(coreJVM, jsonCommonJVM)

lazy val sprayJson: Project = (project in file("json/spray-json"))
  .settings(commonJvmSettings: _*)
  .settings(
    name := "spray-json",
    libraryDependencies ++= Seq(
      "io.spray" %% "spray-json" % "1.3.5",
      "org.scalatest" %% "scalatest" % scalaTestVersion % "test"
    )
  )
  .dependsOn(coreJVM, jsonCommonJVM)

lazy val playJson = crossProject(JSPlatform, JVMPlatform)
  .withoutSuffixFor(JVMPlatform)
  .crossType(CrossType.Pure)
  .in(file("json/play-json"))
  .jsSettings(commonJsSettings: _*)
  .jvmSettings(commonJvmSettings: _*)
  .settings(
    name := "play-json",
    libraryDependencies ++= Seq(
      "com.typesafe.play" %%% "play-json" % "2.7.4",
      "org.scalatest" %%% "scalatest" % scalaTestVersion % "test"
    )
  )
lazy val playJsonJS = playJson.js.dependsOn(coreJS, jsonCommonJS)
lazy val playJsonJVM = playJson.jvm.dependsOn(coreJVM, jsonCommonJVM)

<<<<<<< HEAD
lazy val braveVersion = "5.6.11"
=======
lazy val braveVersion = "5.6.10"
>>>>>>> 78c5ef47

lazy val braveBackend: Project = (project in file("metrics/brave-backend"))
  .settings(commonJvmSettings: _*)
  .settings(
    name := "brave-backend",
    libraryDependencies ++= Seq(
      "io.zipkin.brave" % "brave" % braveVersion,
      "io.zipkin.brave" % "brave-instrumentation-http" % braveVersion,
      "io.zipkin.brave" % "brave-instrumentation-http-tests" % braveVersion % "test",
      scalaTest % "test"
    )
  )
  .dependsOn(coreJVM)

lazy val prometheusBackend: Project = (project in file("metrics/prometheus-backend"))
  .settings(commonJvmSettings: _*)
  .settings(
    name := "prometheus-backend",
    libraryDependencies ++= Seq(
      "io.prometheus" % "simpleclient" % "0.6.0",
      scalaTest % "test"
    )
  )
  .dependsOn(coreJVM)<|MERGE_RESOLUTION|>--- conflicted
+++ resolved
@@ -500,11 +500,7 @@
 lazy val playJsonJS = playJson.js.dependsOn(coreJS, jsonCommonJS)
 lazy val playJsonJVM = playJson.jvm.dependsOn(coreJVM, jsonCommonJVM)
 
-<<<<<<< HEAD
-lazy val braveVersion = "5.6.11"
-=======
 lazy val braveVersion = "5.6.10"
->>>>>>> 78c5ef47
 
 lazy val braveBackend: Project = (project in file("metrics/brave-backend"))
   .settings(commonJvmSettings: _*)
