--- conflicted
+++ resolved
@@ -115,14 +115,10 @@
   case Some((2, 11)) => "0.11.2"
   case _             => "0.14.1"
 }
-<<<<<<< HEAD
-=======
 val zioJsonVersion: Option[(Long, Long)] => String = {
   case Some((3, _)) => "0.2.0-M3"
   case _            => "0.1.5"
 }
-
->>>>>>> 0379c377
 val playJsonVersion: Option[(Long, Long)] => String = {
   case Some((2, 11)) => "2.7.4"
   case _             => "2.9.2"
@@ -147,21 +143,13 @@
   "org.scalatest" %%% s"scalatest-$m" % "3.2.10" % Test
 )
 
-<<<<<<< HEAD
 val zio1Version = "1.0.13"
 val zio2Version = "2.0.0-RC1"
-val zio1InteropRsVersion = "1.3.8"
+val zio1InteropRsVersion = "1.3.9"
 val zio2InteropRsVersion = "2.0.0-M3"
 
-val sttpModelVersion = "1.4.18"
+val sttpModelVersion = "1.4.22"
 val sttpSharedVersion = "1.3.0"
-=======
-val zioVersion = "1.0.13"
-val zioInteropRsVersion = "1.3.9"
-
-val sttpModelVersion = "1.4.22"
-val sttpSharedVersion = "1.2.7"
->>>>>>> 0379c377
 
 val logback = "ch.qos.logback" % "logback-classic" % "1.2.10"
 
