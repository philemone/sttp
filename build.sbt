--- conflicted
+++ resolved
@@ -115,16 +115,12 @@
   case Some((2, 11)) => "0.11.2"
   case _             => "0.14.1"
 }
-<<<<<<< HEAD
-
-val zioJsonVersion: Option[(Long, Long)] => String = _ => "0.1.5"
-=======
+
 val zioJsonVersion: Option[(Long, Long)] => String = {
   case Some((3, _)) => "0.2.0-M3"
   case _            => "0.1.5"
 }
 
->>>>>>> 3f62a25f
 val playJsonVersion: Option[(Long, Long)] => String = {
   case Some((2, 11)) => "2.7.4"
   case _             => "2.9.2"
