--- conflicted
+++ resolved
@@ -157,15 +157,9 @@
 val logback = "ch.qos.logback" % "logback-classic" % "1.5.0"
 
 val jeagerClientVersion = "1.8.1"
-<<<<<<< HEAD
-val braveOpentracingVersion = "1.0.0"
+val braveOpentracingVersion = "1.0.1"
 val zipkinSenderOkHttpVersion = "2.17.2"
-val resilience4jVersion = "2.1.0"
-=======
-val braveOpentracingVersion = "1.0.1"
-val zipkinSenderOkHttpVersion = "2.16.5"
 val resilience4jVersion = "2.2.0"
->>>>>>> 6cef8948
 val http4s_ce2_version = "0.22.15"
 val http4s_ce3_version = "0.23.24"
 
