import com.softwaremill.Publish.{ossPublishSettings, updateDocs}
import com.softwaremill.SbtSoftwareMillCommon.commonSmlBuildSettings
import com.softwaremill.UpdateVersionInDocs
import sbt.Keys.publishArtifact
import sbt.Reference.display
import sbt.internal.ProjectMatrix
import complete.DefaultParsers._
// run JS tests inside Chrome, due to jsdom not supporting fetch
import com.softwaremill.SbtSoftwareMillBrowserTestJS._

val scala2_11 = "2.11.12"
val scala2_12 = "2.12.17"
val scala2_13 = "2.13.10"
val scala2 = List(scala2_11, scala2_12, scala2_13)
val scala3 = List("3.2.1")

lazy val testServerPort = settingKey[Int]("Port to run the http test server on")
lazy val startTestServer = taskKey[Unit]("Start a http server used by tests")

// slow down for CI
parallelExecution in Global := false
concurrentRestrictions in Global += Tags.limit(Tags.Test, 1)

excludeLintKeys in Global ++= Set(ideSkipProject, reStartArgs)
val scopesDescription = "Scala version can be: 2.11, 2.12, 2.13, 3; platform: JVM, JS, Native"
val compileScoped =
  inputKey[Unit](
    s"Compiles sources in the given scope. Usage: compileScoped [scala version] [platform]. $scopesDescription"
  )
val testScoped =
  inputKey[Unit](s"Run tests in the given scope. Usage: testScoped [scala version] [platform]. $scopesDescription")

val commonSettings = commonSmlBuildSettings ++ ossPublishSettings ++ Seq(
  organization := "com.softwaremill.sttp.client3",
  updateDocs := Def.taskDyn {
    val files1 = UpdateVersionInDocs(sLog.value, organization.value, version.value, List(file("README.md")))
    Def.task {
      (docs.jvm(scala2_13) / mdoc).toTask("").value
      files1 ++ Seq(file("generated-docs/out"))
    }
  }.value,
  ideSkipProject := (scalaVersion.value != scala2_13)
    || thisProjectRef.value.project.contains("JS") || thisProjectRef.value.project.contains("Native"),
  mimaPreviousArtifacts := Set.empty // we only use MiMa for `core` for now, using enableMimaSettings
)

val commonJvmSettings = commonSettings ++ Seq(
  Test / testOptions += Tests.Argument("-oD") // add test timings; js build specify other options which conflict
)

val commonJsSettings = commonSettings ++ Seq(
  scalaJSLinkerConfig ~= {
    _.withBatchMode(true).withParallel(false)
  },
  libraryDependencies += ("org.scala-js" %%% "scalajs-java-securerandom" % "1.0.0").cross(CrossVersion.for3Use2_13),
  Compile / scalacOptions ++= {
    if (isSnapshot.value) Seq.empty
    else
      Seq {
        val mapSourcePrefix =
          if (ScalaArtifacts.isScala3(scalaVersion.value))
            "-scalajs-mapSourceURI"
          else
            "-P:scalajs:mapSourceURI"
        val dir = project.base.toURI.toString.replaceFirst("[^/]+/?$", "")
        val url = "https://raw.githubusercontent.com/softwaremill/sttp"
        s"$mapSourcePrefix:$dir->$url/v${version.value}/"
      }
  }
)

val commonJsBackendSettings = JSDependenciesPlugin.projectSettings ++ List(
  jsDependencies ++= Seq(
    "org.webjars.npm" % "spark-md5" % "3.0.0" % Test / "spark-md5.js" minified "spark-md5.min.js"
  )
)

val commonNativeSettings = commonSettings ++ Seq(
  nativeLinkStubs := true,
  Test / test := {
    // TODO: re-enable after scala-native release > 0.4.0-M2
    if (sys.env.isDefinedAt("RELEASE_VERSION")) {
      println("[info] Release build, skipping sttp native tests")
    } else { (Test / test).value }
  }
)

val versioningSchemeSettings = Seq(versionScheme := Some("early-semver"))

val enableMimaSettings = Seq(
  mimaPreviousArtifacts := {
    val current = version.value
    val isRcOrMilestone = current.contains("M") || current.contains("RC")
    if (!isRcOrMilestone) {
      val previous = previousStableVersion.value
      println(s"[info] Not a M or RC version, using previous version for MiMa check: $previous")
      previousStableVersion.value.map(organization.value %% moduleName.value % _).toSet
    } else {
      println(s"[info] $current is an M or RC version, no previous version to check with MiMa")
      Set.empty
    }
  }
)

// start a test server before running tests of a backend; this is required both for JS tests run inside a
// nodejs/browser environment, as well as for JVM tests where akka-http isn't available (e.g. dotty). To simplify
// things, we always start the test server.
val testServerSettings = Seq(
  Test / test := (Test / test)
    .dependsOn(testServer2_13 / startTestServer)
    .value,
  Test / testOnly := (Test / testOnly)
    .dependsOn(testServer2_13 / startTestServer)
    .evaluated,
  Test / testOptions += Tests.Setup(() => {
    val port = (testServer2_13 / testServerPort).value
    PollingUtils.waitUntilServerAvailable(new URL(s"http://localhost:$port"))
  })
)

val circeVersion: Option[(Long, Long)] => String = {
  case Some((2, 11)) => "0.11.2"
  case _             => "0.14.1"
}

val jsoniterVersion = "2.13.3"

val playJsonVersion: Option[(Long, Long)] => String = {
  case Some((2, 11)) => "2.7.4"
  case _             => "2.9.2"
}
<<<<<<< HEAD
val catsEffect_3_version = "3.4.4"
=======
val catsEffect_3_version = "3.4.5"
>>>>>>> 2794c4b0
val fs2_3_version = "3.5.0"

val catsEffect_2_version: Option[(Long, Long)] => String = {
  case Some((2, 11)) => "2.0.0"
  case _             => "2.5.4"
}
val fs2_2_version: Option[(Long, Long)] => String = {
  case Some((2, 11)) => "2.1.0"
  case _             => "2.5.9"
}

val akkaHttp = "com.typesafe.akka" %% "akka-http" % "10.2.10"
val akkaStreamVersion = "2.6.20"
val akkaStreams = "com.typesafe.akka" %% "akka-stream" % akkaStreamVersion

val scalaTest = libraryDependencies ++= Seq("freespec", "funsuite", "flatspec", "wordspec", "shouldmatchers").map(m =>
  "org.scalatest" %%% s"scalatest-$m" % "3.2.15" % Test
)

val zio1Version = "1.0.17"
val zio2Version = "2.0.6"
val zio1InteropRsVersion = "1.3.12"
val zio2InteropRsVersion = "2.0.0"

val sttpModelVersion = "1.5.4"
val sttpSharedVersion = "1.3.12"

val logback = "ch.qos.logback" % "logback-classic" % "1.4.5"

val jeagerClientVersion = "1.8.1"
val braveOpentracingVersion = "1.0.0"
val zipkinSenderOkHttpVersion = "2.16.3"
val resilience4jVersion = "2.0.2"
val http4s_ce2_version = "0.22.15"
val http4s_ce3_version = "0.23.18"

val openTelemetryVersion = "1.22.0"

val compileAndTest = "compile->compile;test->test"

def dependenciesFor(version: String)(deps: (Option[(Long, Long)] => ModuleID)*): Seq[ModuleID] =
  deps.map(_.apply(CrossVersion.partialVersion(version)))

lazy val projectsWithOptionalNative: Seq[ProjectReference] = {
  val base = core.projectRefs ++ jsonCommon.projectRefs ++ upickle.projectRefs
  if (sys.env.isDefinedAt("STTP_NATIVE")) {
    println("[info] STTP_NATIVE defined, including sttp-native in the aggregate projects")
    base
  } else {
    println("[info] STTP_NATIVE *not* defined, *not* including sttp-native in the aggregate projects")
    base.filterNot(_.toString.contains("Native"))
  }
}

lazy val allAggregates = projectsWithOptionalNative ++
  testCompilation.projectRefs ++
  catsCe2.projectRefs ++
  cats.projectRefs ++
  fs2Ce2.projectRefs ++
  fs2.projectRefs ++
  monix.projectRefs ++
  scalaz.projectRefs ++
  zio1.projectRefs ++
  zio.projectRefs ++
  akkaHttpBackend.projectRefs ++
  asyncHttpClientBackend.projectRefs ++
  asyncHttpClientFutureBackend.projectRefs ++
  asyncHttpClientScalazBackend.projectRefs ++
  asyncHttpClientZio1Backend.projectRefs ++
  asyncHttpClientZioBackend.projectRefs ++
  asyncHttpClientMonixBackend.projectRefs ++
  asyncHttpClientCatsCe2Backend.projectRefs ++
  asyncHttpClientCatsBackend.projectRefs ++
  asyncHttpClientFs2Ce2Backend.projectRefs ++
  asyncHttpClientFs2Backend.projectRefs ++
  okhttpBackend.projectRefs ++
  okhttpMonixBackend.projectRefs ++
  http4sCe2Backend.projectRefs ++
  http4sBackend.projectRefs ++
  circe.projectRefs ++
  zio1Json.projectRefs ++
  zioJson.projectRefs ++
  json4s.projectRefs ++
  jsoniter.projectRefs ++
  sprayJson.projectRefs ++
  playJson.projectRefs ++
  prometheusBackend.projectRefs ++
  openTelemetryMetricsBackend.projectRefs ++
  openTelemetryTracingZio1Backend.projectRefs ++
  openTelemetryTracingZioBackend.projectRefs ++
  finagleBackend.projectRefs ++
  armeriaBackend.projectRefs ++
  armeriaScalazBackend.projectRefs ++
  armeriaZio1Backend.projectRefs ++
  armeriaZioBackend.projectRefs ++
  armeriaMonixBackend.projectRefs ++
  armeriaCatsCe2Backend.projectRefs ++
  armeriaCatsBackend.projectRefs ++
  armeriaFs2Ce2Backend.projectRefs ++
  armeriaFs2Backend.projectRefs ++
  scribeBackend.projectRefs ++
  slf4jBackend.projectRefs ++
  examplesCe2.projectRefs ++
  examples.projectRefs ++
  docs.projectRefs ++
  testServer.projectRefs

def filterProject(p: String => Boolean) =
  ScopeFilter(inProjects(allAggregates.filter(pr => p(display(pr.project))): _*))

def filterByVersionAndPlatform(scalaVersionFilter: String, platformFilter: String) = filterProject { projectName =>
  val byPlatform =
    if (platformFilter == "JVM") !projectName.contains("JS") && !projectName.contains("Native")
    else projectName.contains(platformFilter)
  val byVersion = scalaVersionFilter match {
    case "3"    => projectName.contains("3")
    case "2.13" => !projectName.contains("2_11") && !projectName.contains("2_12") && !projectName.contains("3")
    case "2.12" => projectName.contains("2_12")
    case "2.11" => projectName.contains("2_11")
  }

  byPlatform && byVersion
}

lazy val rootProject = (project in file("."))
  .settings(commonSettings: _*)
  .settings(
    publish / skip := true,
    name := "sttp",
    compileScoped := Def.inputTaskDyn {
      val args = spaceDelimited("<arg>").parsed
      Def.taskDyn((Compile / compile).all(filterByVersionAndPlatform(args.head, args(1))))
    }.evaluated,
    testScoped := Def.inputTaskDyn {
      val args = spaceDelimited("<arg>").parsed
      Def.taskDyn((Test / test).all(filterByVersionAndPlatform(args.head, args(1))))
    }.evaluated,
    ideSkipProject := false,
    scalaVersion := scala2_13
  )
  .aggregate(allAggregates: _*)

lazy val testServer = (projectMatrix in file("testing/server"))
  .settings(commonJvmSettings)
  .settings(
    name := "testing-server",
    libraryDependencies ++= Seq(
      akkaHttp,
      "ch.megard" %% "akka-http-cors" % "1.1.3",
      akkaStreams
    ),
    // the test server needs to be started before running any backend tests
    reStart / mainClass := Some("sttp.client3.testing.server.HttpServer"),
    reStart / reStartArgs := Seq(s"${(Test / testServerPort).value}"),
    reStart / fullClasspath := (Test / fullClasspath).value,
    testServerPort := 51823,
    startTestServer := reStart.toTask("").value
  )
  .jvmPlatform(scalaVersions = List(scala2_12, scala2_13))

lazy val testServer2_13 = testServer.jvm(scala2_13)

lazy val core = (projectMatrix in file("core"))
  .settings(
    name := "core",
    libraryDependencies ++= Seq(
      "com.softwaremill.sttp.model" %%% "core" % sttpModelVersion,
      "com.softwaremill.sttp.shared" %%% "core" % sttpSharedVersion,
      "com.softwaremill.sttp.shared" %%% "ws" % sttpSharedVersion
    ),
    scalaTest
  )
  .settings(testServerSettings)
  .jvmPlatform(
    scalaVersions = scala2 ++ scala3,
    settings = {
      commonJvmSettings ++ versioningSchemeSettings ++ enableMimaSettings ++ List(
        Test / publishArtifact := true, // allow implementations outside of this repo
        scalacOptions ++= Seq("-J--add-modules", "-Jjava.net.http"),
        scalacOptions ++= {
          if (scalaVersion.value == scala2_13 || scalaVersion.value == scala3.head) List("-target:jvm-11")
          else if (scalaVersion.value == scala2_11 || scalaVersion.value == scala2_12) List("-target:jvm-1.8")
          else Nil
        }
      )
    }
  )
  .jsPlatform(
    scalaVersions = scala2 ++ scala3,
    settings = {
      commonJsSettings ++ commonJsBackendSettings ++ browserChromeTestSettings ++ versioningSchemeSettings ++ List(
        Test / publishArtifact := true
      )
    }
  )
  .nativePlatform(
    scalaVersions = scala2 ++ scala3,
    settings = {
      commonNativeSettings ++ versioningSchemeSettings ++ List(
        Test / publishArtifact := true
      )
    }
  )

lazy val testCompilation = (projectMatrix in file("testing/compile"))
  .settings(commonJvmSettings)
  .settings(
    name := "testing-compile",
    publish / skip := true,
    libraryDependencies ++= Seq(
      "org.scala-lang" % "scala-compiler" % scalaVersion.value % Test
    ),
    scalaTest
  )
  .jvmPlatform(scalaVersions = List(scala2_13))
  .dependsOn(core % Test)

//----- effects
lazy val catsCe2 = (projectMatrix in file("effects/cats-ce2"))
  .settings(
    name := "catsCe2",
    Test / publishArtifact := true,
    libraryDependencies ++= dependenciesFor(scalaVersion.value)(
      "org.typelevel" %%% "cats-effect" % catsEffect_2_version(_)
    )
  )
  .dependsOn(core % compileAndTest)
  .jvmPlatform(
    scalaVersions = scala2 ++ scala3,
    settings = commonJvmSettings
  )
  .jsPlatform(
    scalaVersions = List(scala2_12, scala2_13) ++ scala3,
    settings = commonJsSettings ++ commonJsBackendSettings ++ browserChromeTestSettings ++ testServerSettings
  )

lazy val cats = (projectMatrix in file("effects/cats"))
  .settings(
    name := "cats",
    Test / publishArtifact := true,
    libraryDependencies ++= Seq(
      "org.typelevel" %%% "cats-effect-kernel" % catsEffect_3_version,
      "org.typelevel" %%% "cats-effect-std" % catsEffect_3_version,
      "org.typelevel" %%% "cats-effect" % catsEffect_3_version % Test
    )
  )
  .settings(testServerSettings)
  .dependsOn(core % compileAndTest)
  .jvmPlatform(
    scalaVersions = List(scala2_12, scala2_13) ++ scala3,
    settings = commonJvmSettings
  )
  .jsPlatform(
    scalaVersions = List(scala2_12, scala2_13) ++ scala3,
    settings = commonJsSettings ++ commonJsBackendSettings ++ browserChromeTestSettings ++ testServerSettings
  )
  .nativePlatform(
    scalaVersions = List(scala2_12, scala2_13) ++ scala3,
    settings = commonNativeSettings
  )

lazy val fs2Ce2 = (projectMatrix in file("effects/fs2-ce2"))
  .settings(
    name := "fs2Ce2",
    Test / publishArtifact := true,
    libraryDependencies ++= dependenciesFor(scalaVersion.value)(
      "co.fs2" %%% "fs2-core" % fs2_2_version(_)
    ),
    libraryDependencies += "com.softwaremill.sttp.shared" %% "fs2-ce2" % sttpSharedVersion
  )
  .settings(testServerSettings)
  .dependsOn(core % compileAndTest, catsCe2 % compileAndTest)
  .jvmPlatform(
    scalaVersions = List(scala2_12, scala2_13) ++ scala3,
    settings = commonJvmSettings ++ Seq(
      libraryDependencies ++= dependenciesFor(scalaVersion.value)(
        "co.fs2" %%% "fs2-reactive-streams" % fs2_2_version(_),
        "co.fs2" %%% "fs2-io" % fs2_2_version(_)
      )
    )
  )
  .jsPlatform(scalaVersions = List(scala2_12, scala2_13) ++ scala3, settings = commonJsSettings)

lazy val fs2 = (projectMatrix in file("effects/fs2"))
  .settings(
    name := "fs2",
    Test / publishArtifact := true,
    libraryDependencies ++= Seq(
      "co.fs2" %%% "fs2-core" % fs2_3_version,
      "com.softwaremill.sttp.shared" %%% "fs2" % sttpSharedVersion
    )
  )
  .settings(testServerSettings)
  .dependsOn(core % compileAndTest, cats % compileAndTest)
  .jvmPlatform(
    scalaVersions = List(scala2_12, scala2_13) ++ scala3,
    settings = commonJvmSettings ++ Seq(
      libraryDependencies ++= Seq(
        "co.fs2" %%% "fs2-reactive-streams" % fs2_3_version,
        "co.fs2" %%% "fs2-io" % fs2_3_version
      )
    )
  )
  .jsPlatform(scalaVersions = List(scala2_12, scala2_13) ++ scala3, settings = commonJsSettings)
  .nativePlatform(scalaVersions = List(scala2_12, scala2_13) ++ scala3, settings = commonNativeSettings)

lazy val monix = (projectMatrix in file("effects/monix"))
  .settings(
    name := "monix",
    Test / publishArtifact := true,
    libraryDependencies ++= Seq(
      "io.monix" %%% "monix" % "3.4.1",
      "com.softwaremill.sttp.shared" %%% "monix" % sttpSharedVersion
    )
  )
  .settings(testServerSettings)
  .dependsOn(core % compileAndTest)
  .jvmPlatform(
    scalaVersions = List(scala2_12, scala2_13) ++ scala3,
    settings = commonJvmSettings ++ List(
      libraryDependencies ++= Seq("io.monix" %% "monix-nio" % "0.1.0")
    )
  )
  .jsPlatform(
    scalaVersions = List(scala2_12, scala2_13) ++ scala3,
    settings = commonJsSettings ++ commonJsBackendSettings ++ browserChromeTestSettings ++ testServerSettings
  )

lazy val zio1 = (projectMatrix in file("effects/zio1"))
  .settings(
    name := "zio1",
    Test / publishArtifact := true,
    libraryDependencies ++= Seq(
      "dev.zio" %%% "zio-streams" % zio1Version,
      "dev.zio" %%% "zio" % zio1Version,
      "com.softwaremill.sttp.shared" %%% "zio1" % sttpSharedVersion
    )
  )
  .settings(testServerSettings)
  .dependsOn(core % compileAndTest)
  .jvmPlatform(
    scalaVersions = List(scala2_12, scala2_13) ++ scala3,
    settings = commonJvmSettings ++ Seq(
      libraryDependencies ++= Seq(
        "dev.zio" %% "zio-interop-reactivestreams" % zio1InteropRsVersion,
        "dev.zio" %% "zio-nio" % "1.0.0-RC12"
      )
    )
  )
  .jsPlatform(
    scalaVersions = List(scala2_12, scala2_13) ++ scala3,
    settings = commonJsSettings ++ commonJsBackendSettings ++ browserChromeTestSettings ++ testServerSettings
  )

lazy val zio = (projectMatrix in file("effects/zio"))
  .settings(
    name := "zio",
    Test / publishArtifact := true,
    libraryDependencies ++= Seq(
      "dev.zio" %%% "zio-streams" % zio2Version,
      "dev.zio" %%% "zio" % zio2Version,
      "com.softwaremill.sttp.shared" %%% "zio" % sttpSharedVersion
    )
  )
  .settings(testServerSettings)
  .dependsOn(core % compileAndTest)
  .jvmPlatform(
    scalaVersions = scala2 ++ scala3,
    settings = commonJvmSettings ++ Seq(
      libraryDependencies ++= Seq(
        "dev.zio" %% "zio-interop-reactivestreams" % zio2InteropRsVersion
      )
    )
  )
  .jsPlatform(
    scalaVersions = List(scala2_12, scala2_13) ++ scala3,
    settings = commonJsSettings ++ commonJsBackendSettings ++ browserChromeTestSettings ++ testServerSettings
  )

lazy val scalaz = (projectMatrix in file("effects/scalaz"))
  .settings(commonJvmSettings)
  .settings(
    name := "scalaz",
    Test / publishArtifact := true,
    libraryDependencies ++= Seq("org.scalaz" %% "scalaz-concurrent" % "7.2.35")
  )
  .dependsOn(core % compileAndTest)
  .jvmPlatform(
    scalaVersions = scala2
  )

//----- backends
//-- akka
lazy val akkaHttpBackend = (projectMatrix in file("akka-http-backend"))
  .settings(commonJvmSettings)
  .settings(testServerSettings)
  .settings(
    name := "akka-http-backend",
    libraryDependencies ++= Seq(
      akkaHttp,
      // provided as we don't want to create a transitive dependency on a specific streams version,
      // just as akka-http doesn't
      akkaStreams % "provided",
      "com.softwaremill.sttp.shared" %% "akka" % sttpSharedVersion
    )
  )
  .dependsOn(core % compileAndTest)
  .jvmPlatform(
    scalaVersions = List(scala2_12, scala2_13)
  )

//-- async http client
lazy val asyncHttpClientBackend = (projectMatrix in file("async-http-client-backend"))
  .settings(commonJvmSettings)
  .settings(testServerSettings)
  .settings(
    name := "async-http-client-backend",
    libraryDependencies ++= Seq(
      "org.asynchttpclient" % "async-http-client" % "2.12.3"
    )
  )
  .dependsOn(core % compileAndTest)
  .jvmPlatform(
    scalaVersions = scala2 ++ scala3
  )

def asyncHttpClientBackendProject(proj: String, includeDotty: Boolean = false, include2_11: Boolean = true) = {
  ProjectMatrix(s"asyncHttpClientBackend${proj.capitalize}", file(s"async-http-client-backend/$proj"))
    .settings(commonJvmSettings)
    .settings(testServerSettings)
    .settings(name := s"async-http-client-backend-$proj")
    .dependsOn(asyncHttpClientBackend % compileAndTest)
    .jvmPlatform(
      scalaVersions =
        (if (include2_11) List(scala2_11) else Nil) ++ List(scala2_12, scala2_13) ++ (if (includeDotty) scala3 else Nil)
    )
}

lazy val asyncHttpClientFutureBackend =
  asyncHttpClientBackendProject("future", includeDotty = true)
    .dependsOn(core % compileAndTest)

lazy val asyncHttpClientScalazBackend =
  asyncHttpClientBackendProject("scalaz")
    .dependsOn(scalaz % compileAndTest)

lazy val asyncHttpClientZio1Backend =
  asyncHttpClientBackendProject("zio1", includeDotty = true, include2_11 = false)
    .settings(
      libraryDependencies ++= Seq(
        "dev.zio" %% "zio-interop-reactivestreams" % zio1InteropRsVersion
      )
    )
    .dependsOn(zio1 % compileAndTest)

lazy val asyncHttpClientZioBackend =
  asyncHttpClientBackendProject("zio", includeDotty = true)
    .settings(
      libraryDependencies ++= Seq(
        "dev.zio" %% "zio-interop-reactivestreams" % zio2InteropRsVersion
      )
    )
    .dependsOn(zio % compileAndTest)

lazy val asyncHttpClientMonixBackend =
  asyncHttpClientBackendProject("monix", includeDotty = true, include2_11 = false)
    .dependsOn(monix % compileAndTest)

lazy val asyncHttpClientCatsCe2Backend =
  asyncHttpClientBackendProject("cats-ce2", includeDotty = true)
    .dependsOn(catsCe2 % compileAndTest)

lazy val asyncHttpClientCatsBackend =
  asyncHttpClientBackendProject("cats", includeDotty = true, include2_11 = false)
    .dependsOn(cats % compileAndTest)

lazy val asyncHttpClientFs2Ce2Backend =
  asyncHttpClientBackendProject("fs2-ce2", includeDotty = true, include2_11 = false)
    .settings(
      libraryDependencies ++= dependenciesFor(scalaVersion.value)(
        "co.fs2" %% "fs2-reactive-streams" % fs2_2_version(_),
        "co.fs2" %% "fs2-io" % fs2_2_version(_)
      )
    )
    .dependsOn(catsCe2 % compileAndTest)
    .dependsOn(fs2Ce2 % compileAndTest)

lazy val asyncHttpClientFs2Backend =
  asyncHttpClientBackendProject("fs2", includeDotty = true, include2_11 = false)
    .settings(
      libraryDependencies ++= Seq(
        "co.fs2" %% "fs2-reactive-streams" % fs2_3_version,
        "co.fs2" %% "fs2-io" % fs2_3_version
      )
    )
    .dependsOn(cats % compileAndTest)
    .dependsOn(fs2 % compileAndTest)

//-- okhttp
lazy val okhttpBackend = (projectMatrix in file("okhttp-backend"))
  .settings(commonJvmSettings)
  .settings(testServerSettings)
  .settings(
    name := "okhttp-backend",
    libraryDependencies ++= Seq(
      "com.squareup.okhttp3" % "okhttp" % "4.10.0"
    )
  )
  .jvmPlatform(scalaVersions = scala2 ++ scala3)
  .dependsOn(core % compileAndTest)

def okhttpBackendProject(proj: String, includeDotty: Boolean) = {
  ProjectMatrix(s"okhttpBackend${proj.capitalize}", file(s"okhttp-backend/$proj"))
    .settings(commonJvmSettings)
    .settings(testServerSettings)
    .settings(name := s"okhttp-backend-$proj")
    .jvmPlatform(scalaVersions = List(scala2_12, scala2_13) ++ (if (includeDotty) scala3 else Nil))
    .dependsOn(okhttpBackend)
}

lazy val okhttpMonixBackend =
  okhttpBackendProject("monix", includeDotty = true)
    .dependsOn(monix % compileAndTest)

//-- http4s
lazy val http4sCe2Backend = (projectMatrix in file("http4s-ce2-backend"))
  .settings(commonJvmSettings)
  .settings(testServerSettings)
  .settings(
    name := "http4s-ce2-backend",
    libraryDependencies ++= Seq(
      "org.http4s" %% "http4s-client" % http4s_ce2_version,
      "org.http4s" %% "http4s-blaze-client" % http4s_ce2_version % Optional
    )
  )
  .jvmPlatform(scalaVersions = List(scala2_12, scala2_13))
  .dependsOn(catsCe2 % compileAndTest, core % compileAndTest, fs2Ce2 % compileAndTest)

lazy val http4sBackend = (projectMatrix in file("http4s-backend"))
  .settings(commonJvmSettings)
  .settings(testServerSettings)
  .settings(
    name := "http4s-backend",
    libraryDependencies ++= Seq(
      "org.http4s" %% "http4s-client" % http4s_ce3_version,
      "org.http4s" %% "http4s-blaze-client" % "0.23.13" % Optional
    ),
    evictionErrorLevel := Level.Info
  )
  .jvmPlatform(scalaVersions = List(scala2_12, scala2_13) ++ scala3)
  .dependsOn(cats % compileAndTest, core % compileAndTest, fs2 % compileAndTest)

//-- finagle backend
lazy val finagleBackend = (projectMatrix in file("finagle-backend"))
  .settings(commonJvmSettings)
  .settings(testServerSettings)
  .settings(
    name := "finagle-backend",
    libraryDependencies ++= Seq(
      "com.twitter" %% "finagle-http" % "22.12.0"
    )
  )
  .jvmPlatform(scalaVersions = List(scala2_12, scala2_13))
  .dependsOn(core % compileAndTest)

lazy val armeriaBackend = (projectMatrix in file("armeria-backend"))
  .settings(commonJvmSettings)
  .settings(testServerSettings)
  .settings(
    name := "armeria-backend",
    libraryDependencies += "com.linecorp.armeria" % "armeria" % "1.21.0"
  )
  .jvmPlatform(scalaVersions = List(scala2_12, scala2_13) ++ scala3)
  .dependsOn(core % compileAndTest)

def armeriaBackendProject(proj: String, includeDotty: Boolean = false) =
  ProjectMatrix(s"armeriaBackend${proj.capitalize}", file(s"armeria-backend/$proj"))
    .settings(commonJvmSettings)
    .settings(testServerSettings)
    .settings(name := s"armeria-backend-$proj")
    .dependsOn(armeriaBackend % compileAndTest)
    .jvmPlatform(
      scalaVersions = List(scala2_12, scala2_13) ++ (if (includeDotty) scala3 else Nil)
    )

lazy val armeriaMonixBackend =
  armeriaBackendProject("monix", includeDotty = true)
    .dependsOn(monix % compileAndTest)

lazy val armeriaFs2Ce2Backend =
  armeriaBackendProject("fs2-ce2")
    .settings(
      libraryDependencies ++= dependenciesFor(scalaVersion.value)(
        "co.fs2" %% "fs2-reactive-streams" % fs2_2_version(_)
      )
    )
    .dependsOn(fs2Ce2 % compileAndTest)

lazy val armeriaFs2Backend =
  armeriaBackendProject("fs2")
    .settings(
      libraryDependencies ++= Seq(
        "co.fs2" %% "fs2-reactive-streams" % fs2_3_version
      )
    )
    .dependsOn(fs2 % compileAndTest)

lazy val armeriaCatsCe2Backend =
  armeriaBackendProject("cats-ce2")
    .dependsOn(catsCe2 % compileAndTest)

lazy val armeriaCatsBackend =
  armeriaBackendProject("cats", includeDotty = true)
    .dependsOn(cats % compileAndTest)

lazy val armeriaScalazBackend =
  armeriaBackendProject("scalaz")
    .dependsOn(scalaz % compileAndTest)

lazy val armeriaZio1Backend =
  armeriaBackendProject("zio1", includeDotty = true)
    .settings(
      libraryDependencies ++= Seq("dev.zio" %% "zio-interop-reactivestreams" % zio1InteropRsVersion)
    )
    .dependsOn(zio1 % compileAndTest)

lazy val armeriaZioBackend =
  armeriaBackendProject("zio", includeDotty = true)
    .settings(
      libraryDependencies ++= Seq("dev.zio" %% "zio-interop-reactivestreams" % zio2InteropRsVersion)
    )
    .dependsOn(zio % compileAndTest)

//----- json
lazy val jsonCommon = (projectMatrix in (file("json/common")))
  .settings(
    name := "json-common"
  )
  .jvmPlatform(
    scalaVersions = scala2 ++ scala3,
    settings = commonJvmSettings
  )
  .jsPlatform(scalaVersions = scala2 ++ scala3, settings = commonJsSettings)
  .nativePlatform(scalaVersions = scala2 ++ scala3, settings = commonNativeSettings)
  .dependsOn(core)

lazy val circe = (projectMatrix in file("json/circe"))
  .settings(
    name := "circe",
    libraryDependencies ++= dependenciesFor(scalaVersion.value)(
      "io.circe" %%% "circe-core" % circeVersion(_),
      "io.circe" %%% "circe-parser" % circeVersion(_),
      "io.circe" %%% "circe-generic" % circeVersion(_) % Test
    ),
    scalaTest,
    Compile / unmanagedSourceDirectories := {
      val current = (Compile / unmanagedSourceDirectories).value
      val sv = (Compile / scalaVersion).value
      val baseDirectory = (Compile / scalaSource).value
      val suffixes = CrossVersion.partialVersion(sv) match {
        case Some((2, 11)) => List("2.11")
        case _             => List("2.12+")
      }
      val versionSpecificSources = suffixes.map(s => new File(baseDirectory.getAbsolutePath + "-" + s))
      versionSpecificSources ++ current
    }
  )
  .jvmPlatform(
    scalaVersions = scala2 ++ scala3,
    settings = commonJvmSettings
  )
  .jsPlatform(scalaVersions = List(scala2_12, scala2_13) ++ scala3, settings = commonJsSettings)
  .dependsOn(core, jsonCommon)

lazy val jsoniter = (projectMatrix in file("json/jsoniter"))
  .settings(
    name := "jsoniter",
    libraryDependencies ++= Seq(
      "com.github.plokhotnyuk.jsoniter-scala" %%% "jsoniter-scala-core" % jsoniterVersion,
      "com.github.plokhotnyuk.jsoniter-scala" %%% "jsoniter-scala-macros" % jsoniterVersion % Test
    ),
    scalaTest
  )
  .jvmPlatform(
    scalaVersions = scala2 ++ scala3,
    settings = commonJvmSettings
  )
  .jsPlatform(scalaVersions = List(scala2_12, scala2_13) ++ scala3, settings = commonJsSettings)
  .dependsOn(core, jsonCommon)

lazy val zioJson = (projectMatrix in file("json/zio-json"))
  .settings(
    name := "zio-json",
    libraryDependencies ++= Seq(
      "dev.zio" %%% "zio-json" % "0.4.2",
      "com.softwaremill.sttp.shared" %%% "zio" % sttpSharedVersion
    ),
    scalaTest
  )
  .jvmPlatform(
    scalaVersions = Seq(scala2_12, scala2_13) ++ scala3,
    settings = commonJvmSettings
  )
  .jsPlatform(scalaVersions = List(scala2_12, scala2_13) ++ scala3, settings = commonJsSettings)
  .dependsOn(core, jsonCommon)

lazy val zio1Json = (projectMatrix in file("json/zio1-json"))
  .settings(
    name := "zio1-json",
    libraryDependencies ++= Seq(
      "dev.zio" %%% "zio-json" % "0.2.0",
      "com.softwaremill.sttp.shared" %%% "zio1" % sttpSharedVersion
    ),
    scalaTest
  )
  .jvmPlatform(
    scalaVersions = Seq(scala2_12, scala2_13) ++ scala3,
    settings = commonJvmSettings
  )
  .jsPlatform(scalaVersions = List(scala2_12, scala2_13) ++ scala3, settings = commonJsSettings)
  .dependsOn(core, jsonCommon)

lazy val upickle = (projectMatrix in file("json/upickle"))
  .settings(
    name := "upickle",
    libraryDependencies ++= Seq(
      "com.lihaoyi" %%% "upickle" % "2.0.0"
    ),
    scalaTest,
    // using macroRW causes a "match may not be exhaustive" error
    Test / scalacOptions --= Seq("-Wconf:cat=other-match-analysis:error")
  )
  .jvmPlatform(
    scalaVersions = List(scala2_12, scala2_13) ++ scala3,
    settings = commonJvmSettings
  )
  .jsPlatform(scalaVersions = List(scala2_12, scala2_13) ++ scala3, settings = commonJsSettings)
  .nativePlatform(scalaVersions = List(scala2_12, scala2_13) ++ scala3, settings = commonNativeSettings)
  .dependsOn(core, jsonCommon)

lazy val json4sVersion = "4.0.6"

lazy val json4s = (projectMatrix in file("json/json4s"))
  .settings(commonJvmSettings)
  .settings(
    name := "json4s",
    libraryDependencies ++= Seq(
      "org.json4s" %% "json4s-core" % json4sVersion,
      "org.json4s" %% "json4s-native" % json4sVersion % Test
    ),
    scalaTest
  )
  .jvmPlatform(scalaVersions = scala2)
  .dependsOn(core, jsonCommon)

lazy val sprayJson = (projectMatrix in file("json/spray-json"))
  .settings(commonJvmSettings)
  .settings(
    name := "spray-json",
    libraryDependencies ++= Seq(
      "io.spray" %% "spray-json" % "1.3.6"
    ),
    scalaTest
  )
  .jvmPlatform(scalaVersions = scala2)
  .dependsOn(core, jsonCommon)

lazy val playJson = (projectMatrix in file("json/play-json"))
  .settings(
    name := "play-json",
    libraryDependencies ++= dependenciesFor(scalaVersion.value)(
      "com.typesafe.play" %%% "play-json" % playJsonVersion(_)
    ),
    scalaTest
  )
  .jvmPlatform(
    scalaVersions = scala2,
    settings = commonJvmSettings
  )
  .jsPlatform(scalaVersions = List(scala2_12, scala2_13), settings = commonJsSettings)
  .dependsOn(core, jsonCommon)

lazy val prometheusBackend = (projectMatrix in file("observability/prometheus-backend"))
  .settings(commonJvmSettings)
  .settings(
    name := "prometheus-backend",
    libraryDependencies ++= Seq(
      "io.prometheus" % "simpleclient" % "0.16.0"
    ),
    scalaTest
  )
  .jvmPlatform(scalaVersions = scala2 ++ scala3)
  .dependsOn(core)

lazy val openTelemetryMetricsBackend = (projectMatrix in file("observability/opentelemetry-metrics-backend"))
  .settings(commonJvmSettings)
  .settings(
    name := "opentelemetry-metrics-backend",
    libraryDependencies ++= Seq(
      "io.opentelemetry" % "opentelemetry-api" % openTelemetryVersion,
      "io.opentelemetry" % "opentelemetry-sdk-testing" % openTelemetryVersion % Test
    ),
    scalaTest
  )
  .jvmPlatform(scalaVersions = List(scala2_12, scala2_13) ++ scala3)
  .dependsOn(core)

lazy val openTelemetryTracingZio1Backend = (projectMatrix in file("observability/opentelemetry-tracing-zio1-backend"))
  .settings(commonJvmSettings)
  .settings(
    name := "opentelemetry-tracing-zio1-backend",
    libraryDependencies ++= Seq(
      "dev.zio" %% "zio-opentelemetry" % "1.0.0",
      "org.scala-lang.modules" %% "scala-collection-compat" % "2.9.0",
      "io.opentelemetry" % "opentelemetry-sdk-testing" % openTelemetryVersion % Test
    ),
    scalaTest
  )
  .jvmPlatform(scalaVersions = List(scala2_12, scala2_13) ++ scala3)
  .dependsOn(zio1 % compileAndTest)
  .dependsOn(core)

lazy val openTelemetryTracingZioBackend = (projectMatrix in file("observability/opentelemetry-tracing-zio-backend"))
  .settings(commonJvmSettings)
  .settings(
    name := "opentelemetry-tracing-zio-backend",
    libraryDependencies ++= Seq(
      "dev.zio" %% "zio-opentelemetry" % "2.0.3",
      "io.opentelemetry" % "opentelemetry-sdk-testing" % openTelemetryVersion % Test
    )
  )
  .jvmPlatform(scalaVersions = List(scala2_12, scala2_13) ++ scala3)
  .dependsOn(zio % compileAndTest)
  .dependsOn(core)

lazy val scribeBackend = (projectMatrix in file("logging/scribe"))
  .settings(commonJvmSettings)
  .settings(
    name := "scribe-backend",
    libraryDependencies ++= Seq(
      "com.outr" %%% "scribe" % "3.10.7"
    ),
    scalaTest
  )
  .jvmPlatform(scalaVersions = List(scala2_12, scala2_13) ++ scala3, settings = commonJvmSettings)
  .jsPlatform(scalaVersions = List(scala2_12, scala2_13) ++ scala3, settings = commonJsSettings)
  .nativePlatform(scalaVersions = List(scala2_12, scala2_13) ++ scala3, settings = commonNativeSettings)
  .dependsOn(core)

lazy val slf4jBackend = (projectMatrix in file("logging/slf4j"))
  .settings(commonJvmSettings)
  .settings(
    name := "slf4j-backend",
    libraryDependencies ++= Seq(
      "org.slf4j" % "slf4j-api" % "1.7.36"
    ),
    scalaTest
  )
  .jvmPlatform(scalaVersions = scala2 ++ scala3)
  .dependsOn(core)

lazy val examplesCe2 = (projectMatrix in file("examples-ce2"))
  .settings(commonJvmSettings)
  .settings(
    name := "examples-ce2",
    publish / skip := true,
    libraryDependencies ++= dependenciesFor(scalaVersion.value)(
      "io.circe" %% "circe-generic" % circeVersion(_)
    )
  )
  .jvmPlatform(scalaVersions = List(scala2_13))
  .dependsOn(
    circe,
    asyncHttpClientMonixBackend
  )

lazy val examples = (projectMatrix in file("examples"))
  .settings(commonJvmSettings)
  .settings(
    name := "examples",
    publish / skip := true,
    libraryDependencies ++= dependenciesFor(scalaVersion.value)(
      "io.circe" %% "circe-generic" % circeVersion(_),
      _ => "org.json4s" %% "json4s-native" % json4sVersion,
      _ => akkaStreams,
      _ => logback
    )
  )
  .jvmPlatform(scalaVersions = List(scala2_12, scala2_13))
  .dependsOn(
    core,
    asyncHttpClientZioBackend,
    akkaHttpBackend,
    asyncHttpClientFs2Backend,
    json4s,
    circe,
    upickle,
    scribeBackend,
    slf4jBackend
  )

//TODO this should be invoked by compilation process, see #https://github.com/scalameta/mdoc/issues/355
val compileDocs: TaskKey[Unit] = taskKey[Unit]("Compiles docs module throwing away its output")
compileDocs := {
  (docs.jvm(scala2_13) / mdoc).toTask(" --out target/sttp-docs").value
}

lazy val docs: ProjectMatrix = (projectMatrix in file("generated-docs")) // important: it must not be docs/
  .enablePlugins(MdocPlugin)
  .settings(commonSettings)
  .settings(
    mdocIn := file("docs"),
    moduleName := "sttp-docs",
    mdocVariables := Map(
      "VERSION" -> version.value,
      "JEAGER_CLIENT_VERSION" -> jeagerClientVersion,
      "BRAVE_OPENTRACING_VERSION" -> braveOpentracingVersion,
      "ZIPKIN_SENDER_OKHTTP_VERSION" -> zipkinSenderOkHttpVersion,
      "AKKA_STREAM_VERSION" -> akkaStreamVersion,
      "CIRCE_VERSION" -> circeVersion(None)
    ),
    mdocOut := file("generated-docs/out"),
    mdocExtraArguments := Seq("--clean-target"),
    publishArtifact := false,
    name := "docs",
    libraryDependencies ++= Seq(
      "org.json4s" %% "json4s-native" % json4sVersion,
      "io.circe" %% "circe-generic" % circeVersion(None),
      "com.github.plokhotnyuk.jsoniter-scala" %% "jsoniter-scala-macros" % jsoniterVersion,
      "commons-io" % "commons-io" % "2.11.0",
      "io.github.resilience4j" % "resilience4j-circuitbreaker" % resilience4jVersion,
      "io.github.resilience4j" % "resilience4j-ratelimiter" % resilience4jVersion,
      "io.jaegertracing" % "jaeger-client" % jeagerClientVersion,
      "io.opentracing.brave" % "brave-opentracing" % braveOpentracingVersion,
      "io.zipkin.reporter2" % "zipkin-sender-okhttp3" % zipkinSenderOkHttpVersion,
      "io.opentelemetry" % "opentelemetry-semconv" % "1.2.0-alpha",
      akkaStreams
    ),
    evictionErrorLevel := Level.Info
  )
  .dependsOn(
    core % "compile->test",
    akkaHttpBackend,
    json4s,
    circe,
    sprayJson,
    zioJson,
    jsoniter,
    upickle,
    asyncHttpClientZioBackend,
    // asyncHttpClientMonixBackend, // monix backends are commented out because they depend on cats-effect2
    asyncHttpClientFs2Backend,
    asyncHttpClientCatsBackend,
    asyncHttpClientFutureBackend,
    asyncHttpClientScalazBackend,
    armeriaZioBackend,
    // armeriaMonixBackend,
    armeriaFs2Backend,
    armeriaCatsBackend,
    armeriaScalazBackend,
    okhttpBackend,
    // okhttpMonixBackend,
    http4sBackend,
    prometheusBackend,
    openTelemetryMetricsBackend,
    openTelemetryTracingZioBackend,
    slf4jBackend
  )
  .jvmPlatform(scalaVersions = List(scala2_13))<|MERGE_RESOLUTION|>--- conflicted
+++ resolved
@@ -129,11 +129,7 @@
   case Some((2, 11)) => "2.7.4"
   case _             => "2.9.2"
 }
-<<<<<<< HEAD
-val catsEffect_3_version = "3.4.4"
-=======
 val catsEffect_3_version = "3.4.5"
->>>>>>> 2794c4b0
 val fs2_3_version = "3.5.0"
 
 val catsEffect_2_version: Option[(Long, Long)] => String = {
