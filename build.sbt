import com.softwaremill.Publish.{ossPublishSettings, updateDocs}
import com.softwaremill.SbtSoftwareMillCommon.commonSmlBuildSettings
import com.softwaremill.UpdateVersionInDocs
import sbt.Keys.publishArtifact
import sbt.Reference.display
import sbt.internal.ProjectMatrix
import complete.DefaultParsers._
// run JS tests inside Chrome, due to jsdom not supporting fetch
import com.softwaremill.SbtSoftwareMillBrowserTestJS._

val scala2_12 = "2.12.18"
val scala2_13 = "2.13.12"
val scala2 = List(scala2_12, scala2_13)
val scala3 = List("3.3.1")

lazy val testServerPort = settingKey[Int]("Port to run the http test server on")
lazy val startTestServer = taskKey[Unit]("Start a http server used by tests")

// slow down for CI
parallelExecution in Global := false
concurrentRestrictions in Global += Tags.limit(Tags.Test, 1)

excludeLintKeys in Global ++= Set(ideSkipProject, reStartArgs)
val scopesDescription = "Scala version can be: 2.12, 2.13, 3; platform: JVM, JS, Native"
val compileScoped =
  inputKey[Unit](
    s"Compiles sources in the given scope. Usage: compileScoped [scala version] [platform]. $scopesDescription"
  )
val testScoped =
  inputKey[Unit](s"Run tests in the given scope. Usage: testScoped [scala version] [platform]. $scopesDescription")

val commonSettings = commonSmlBuildSettings ++ ossPublishSettings ++ Seq(
  organization := "com.softwaremill.sttp.client4",
  updateDocs := Def.taskDyn {
    val files1 = UpdateVersionInDocs(sLog.value, organization.value, version.value, List(file("README.md")))
    Def.task {
      (docs.jvm(scala2_13) / mdoc).toTask("").value
      files1 ++ Seq(file("generated-docs/out"))
    }
  }.value,
  ideSkipProject := (scalaVersion.value != scala2_13)
    || thisProjectRef.value.project.contains("JS") || thisProjectRef.value.project.contains("Native"),
  bspEnabled := !ideSkipProject.value,
  mimaPreviousArtifacts := Set.empty // we only use MiMa for `core` for now, using enableMimaSettings
)

val commonJvmSettings = commonSettings ++ Seq(
  scalacOptions += "-release:11",
  Test / testOptions += Tests.Argument("-oD") // add test timings; js build specify other options which conflict
)

val commonJsSettings = commonSettings ++ Seq(
  scalaJSLinkerConfig ~= {
    _.withBatchMode(true).withParallel(false)
  },
  libraryDependencies += ("org.scala-js" %%% "scalajs-java-securerandom" % "1.0.0").cross(CrossVersion.for3Use2_13),
  Compile / scalacOptions ++= {
    if (isSnapshot.value) Seq.empty
    else
      Seq {
        val mapSourcePrefix =
          if (ScalaArtifacts.isScala3(scalaVersion.value))
            "-scalajs-mapSourceURI"
          else
            "-P:scalajs:mapSourceURI"
        val dir = project.base.toURI.toString.replaceFirst("[^/]+/?$", "")
        val url = "https://raw.githubusercontent.com/softwaremill/sttp"
        s"$mapSourcePrefix:$dir->$url/v${version.value}/"
      }
  }
)

val commonJsBackendSettings = JSDependenciesPlugin.projectSettings ++ List(
  jsDependencies ++= Seq(
    "org.webjars.npm" % "spark-md5" % "3.0.2" % Test / "spark-md5.js" minified "spark-md5.min.js"
  )
)

val commonNativeSettings = commonSettings ++ Seq(
  nativeLinkStubs := true,
  Test / test := {
    // TODO: re-enable after scala-native release > 0.4.0-M2
    if (sys.env.isDefinedAt("RELEASE_VERSION")) {
      println("[info] Release build, skipping sttp native tests")
    } else { (Test / test).value }
  }
)

val versioningSchemeSettings = Seq(versionScheme := Some("early-semver"))

val enableMimaSettings = Seq(
  mimaPreviousArtifacts := {
    val current = version.value
    val isRcOrMilestone = current.contains("M") || current.contains("RC")
    if (!isRcOrMilestone) {
      val previous = previousStableVersion.value
      println(s"[info] Not a M or RC version, using previous version for MiMa check: $previous")
      previousStableVersion.value.map(organization.value %% moduleName.value % _).toSet
    } else {
      println(s"[info] $current is an M or RC version, no previous version to check with MiMa")
      Set.empty
    }
  }
)

// start a test server before running tests of a backend; this is required both for JS tests run inside a
// nodejs/browser environment, as well as for JVM tests where akka-http isn't available (e.g. dotty). To simplify
// things, we always start the test server.
val testServerSettings = Seq(
  Test / test := (Test / test)
    .dependsOn(testServer2_13 / startTestServer)
    .value,
  Test / testOnly := (Test / testOnly)
    .dependsOn(testServer2_13 / startTestServer)
    .evaluated,
  Test / testOptions += Tests.Setup { () =>
    val port = (testServer2_13 / testServerPort).value
    PollingUtils.waitUntilServerAvailable(new URL(s"http://localhost:$port"))
  }
)

val circeVersion: String = "0.14.6"

val jsoniterVersion = "2.27.2"

val play29JsonVersion = "2.10.4"

val playJsonVersion = "3.0.2"

<<<<<<< HEAD
val catsEffect_3_version = "3.5.2"
val fs2_3_version = "3.9.4"
=======
val catsEffect_3_version = "3.5.3"
val fs2_3_version = "3.9.3"
>>>>>>> 6cef8948

val catsEffect_2_version = "2.5.5"

val fs2_2_version = "2.5.11"

val akkaHttp = "com.typesafe.akka" %% "akka-http" % "10.2.10"
val akkaStreamVersion = "2.6.20"
val akkaStreams = "com.typesafe.akka" %% "akka-stream" % akkaStreamVersion

val pekkoHttp = "org.apache.pekko" %% "pekko-http" % "1.0.1"
val pekkoStreamVersion = "1.0.2"
val pekkoStreams = "org.apache.pekko" %% "pekko-stream" % pekkoStreamVersion

val scalaTest = libraryDependencies ++= Seq("freespec", "funsuite", "flatspec", "wordspec", "shouldmatchers").map(m =>
  "org.scalatest" %%% s"scalatest-$m" % "3.2.18" % Test
)

val zio1Version = "1.0.18"
val zio2Version = "2.0.21"
val zio1InteropRsVersion = "1.3.12"
val zio2InteropRsVersion = "2.0.2"

val sttpModelVersion = "1.7.6"
val sttpSharedVersion = "1.3.17"

val logback = "ch.qos.logback" % "logback-classic" % "1.5.0"

val jeagerClientVersion = "1.8.1"
val braveOpentracingVersion = "1.0.1"
val zipkinSenderOkHttpVersion = "2.16.5"
val resilience4jVersion = "2.2.0"
val http4s_ce2_version = "0.22.15"
val http4s_ce3_version = "0.23.24"

val openTelemetryVersion = "1.35.0"

val compileAndTest = "compile->compile;test->test"

lazy val projectsWithOptionalNative: Seq[ProjectReference] = {
  val base = core.projectRefs ++ jsonCommon.projectRefs ++ upickle.projectRefs
  if (sys.env.isDefinedAt("STTP_NATIVE")) {
    println("[info] STTP_NATIVE defined, including sttp-native in the aggregate projects")
    base
  } else {
    println("[info] STTP_NATIVE *not* defined, *not* including sttp-native in the aggregate projects")
    base.filterNot(_.toString.contains("Native"))
  }
}

lazy val allAggregates = projectsWithOptionalNative ++
  testCompilation.projectRefs ++
  catsCe2.projectRefs ++
  cats.projectRefs ++
  fs2Ce2.projectRefs ++
  fs2.projectRefs ++
  monix.projectRefs ++
  scalaz.projectRefs ++
  zio1.projectRefs ++
  zio.projectRefs ++
  akkaHttpBackend.projectRefs ++
  pekkoHttpBackend.projectRefs ++
  asyncHttpClientBackend.projectRefs ++
  asyncHttpClientFutureBackend.projectRefs ++
  asyncHttpClientScalazBackend.projectRefs ++
  asyncHttpClientZio1Backend.projectRefs ++
  asyncHttpClientZioBackend.projectRefs ++
  asyncHttpClientMonixBackend.projectRefs ++
  asyncHttpClientCatsCe2Backend.projectRefs ++
  asyncHttpClientCatsBackend.projectRefs ++
  asyncHttpClientFs2Ce2Backend.projectRefs ++
  asyncHttpClientFs2Backend.projectRefs ++
  okhttpBackend.projectRefs ++
  okhttpMonixBackend.projectRefs ++
  http4sCe2Backend.projectRefs ++
  http4sBackend.projectRefs ++
  circe.projectRefs ++
  zio1Json.projectRefs ++
  zioJson.projectRefs ++
  json4s.projectRefs ++
  jsoniter.projectRefs ++
  sprayJson.projectRefs ++
  play29Json.projectRefs ++
  playJson.projectRefs ++
  prometheusBackend.projectRefs ++
  openTelemetryMetricsBackend.projectRefs ++
  openTelemetryTracingZioBackend.projectRefs ++
  finagleBackend.projectRefs ++
  armeriaBackend.projectRefs ++
  armeriaScalazBackend.projectRefs ++
  armeriaZio1Backend.projectRefs ++
  armeriaZioBackend.projectRefs ++
  armeriaMonixBackend.projectRefs ++
  armeriaCatsCe2Backend.projectRefs ++
  armeriaCatsBackend.projectRefs ++
  armeriaFs2Ce2Backend.projectRefs ++
  armeriaFs2Backend.projectRefs ++
  scribeBackend.projectRefs ++
  slf4jBackend.projectRefs ++
  examplesCe2.projectRefs ++
  examples.projectRefs ++
  docs.projectRefs ++
  testServer.projectRefs

def filterProject(p: String => Boolean) =
  ScopeFilter(inProjects(allAggregates.filter(pr => p(display(pr.project))): _*))

def filterByVersionAndPlatform(scalaVersionFilter: String, platformFilter: String) = filterProject { projectName =>
  val byPlatform =
    if (platformFilter == "JVM") !projectName.contains("JS") && !projectName.contains("Native")
    else projectName.contains(platformFilter)
  val byVersion = scalaVersionFilter match {
    case "3"    => projectName.contains("3")
    case "2.13" => !projectName.contains("2_12") && !projectName.contains("3")
    case "2.12" => projectName.contains("2_12")
  }

  byPlatform && byVersion
}

lazy val rootProject = (project in file("."))
  .settings(commonSettings: _*)
  .settings(
    publish / skip := true,
    name := "sttp",
    compileScoped := Def.inputTaskDyn {
      val args = spaceDelimited("<arg>").parsed
      Def.taskDyn((Compile / compile).all(filterByVersionAndPlatform(args.head, args(1))))
    }.evaluated,
    testScoped := Def.inputTaskDyn {
      val args = spaceDelimited("<arg>").parsed
      Def.taskDyn((Test / test).all(filterByVersionAndPlatform(args.head, args(1))))
    }.evaluated,
    ideSkipProject := false,
    scalaVersion := scala2_13
  )
  .aggregate(allAggregates: _*)

lazy val testServer = (projectMatrix in file("testing/server"))
  .settings(commonJvmSettings)
  .settings(
    name := "testing-server",
    libraryDependencies ++= Seq(
      akkaHttp,
      "ch.megard" %% "akka-http-cors" % "1.2.0",
      akkaStreams
    ),
    // the test server needs to be started before running any backend tests
    reStart / mainClass := Some("sttp.client4.testing.server.HttpServer"),
    reStart / reStartArgs := Seq(s"${(Test / testServerPort).value}"),
    reStart / fullClasspath := (Test / fullClasspath).value,
    testServerPort := 51823,
    startTestServer := reStart.toTask("").value
  )
  .jvmPlatform(scalaVersions = scala2)

lazy val testServer2_13 = testServer.jvm(scala2_13)

lazy val core = (projectMatrix in file("core"))
  .settings(
    name := "core",
    libraryDependencies ++= Seq(
      "com.softwaremill.sttp.model" %%% "core" % sttpModelVersion,
      "com.softwaremill.sttp.shared" %%% "core" % sttpSharedVersion,
      "com.softwaremill.sttp.shared" %%% "ws" % sttpSharedVersion
    ),
    scalaTest
  )
  .settings(testServerSettings)
  .jvmPlatform(
    scalaVersions = scala2 ++ scala3,
    settings = commonJvmSettings ++ versioningSchemeSettings ++ /*enableMimaSettings ++*/ List(
      Test / publishArtifact := true, // allow implementations outside of this repo
      scalacOptions ++= Seq("-J--add-modules", "-Jjava.net.http")
    )
  )
  .jsPlatform(
    scalaVersions = scala2 ++ scala3,
    settings =
      commonJsSettings ++ commonJsBackendSettings ++ browserChromeTestSettings ++ versioningSchemeSettings ++ List(
        Test / publishArtifact := true
      )
  )
  .nativePlatform(
    scalaVersions = scala2 ++ scala3,
    settings = commonNativeSettings ++ versioningSchemeSettings ++ List(
      Test / publishArtifact := true
    )
  )

lazy val testCompilation = (projectMatrix in file("testing/compile"))
  .settings(commonJvmSettings)
  .settings(
    name := "testing-compile",
    publish / skip := true,
    libraryDependencies ++= Seq(
      "org.scala-lang" % "scala-compiler" % scalaVersion.value % Test
    ),
    scalaTest
  )
  .jvmPlatform(scalaVersions = List(scala2_13))
  .dependsOn(core % Test)

//----- effects
lazy val catsCe2 = (projectMatrix in file("effects/cats-ce2"))
  .settings(
    name := "catsCe2",
    Test / publishArtifact := true,
    libraryDependencies ++= Seq(
      "org.typelevel" %%% "cats-effect" % catsEffect_2_version
    )
  )
  .dependsOn(core % compileAndTest)
  .jvmPlatform(
    scalaVersions = scala2 ++ scala3,
    settings = commonJvmSettings
  )
  .jsPlatform(
    scalaVersions = scala2 ++ scala3,
    settings = commonJsSettings ++ commonJsBackendSettings ++ browserChromeTestSettings ++ testServerSettings
  )

lazy val cats = (projectMatrix in file("effects/cats"))
  .settings(
    name := "cats",
    Test / publishArtifact := true,
    libraryDependencies ++= Seq(
      "org.typelevel" %%% "cats-effect-kernel" % catsEffect_3_version,
      "org.typelevel" %%% "cats-effect-std" % catsEffect_3_version,
      "org.typelevel" %%% "cats-effect" % catsEffect_3_version % Test
    )
  )
  .settings(testServerSettings)
  .dependsOn(core % compileAndTest)
  .jvmPlatform(
    scalaVersions = scala2 ++ scala3,
    settings = commonJvmSettings
  )
  .jsPlatform(
    scalaVersions = scala2 ++ scala3,
    settings = commonJsSettings ++ commonJsBackendSettings ++ browserChromeTestSettings ++ testServerSettings
  )
  .nativePlatform(
    scalaVersions = scala2 ++ scala3,
    settings = commonNativeSettings
  )

lazy val fs2Ce2 = (projectMatrix in file("effects/fs2-ce2"))
  .settings(
    name := "fs2Ce2",
    Test / publishArtifact := true,
    libraryDependencies ++= Seq(
      "co.fs2" %%% "fs2-core" % fs2_2_version
    ),
    libraryDependencies += "com.softwaremill.sttp.shared" %% "fs2-ce2" % sttpSharedVersion
  )
  .settings(testServerSettings)
  .dependsOn(core % compileAndTest, catsCe2 % compileAndTest)
  .jvmPlatform(
    scalaVersions = scala2 ++ scala3,
    settings = commonJvmSettings ++ Seq(
      libraryDependencies ++= Seq(
        "co.fs2" %%% "fs2-reactive-streams" % fs2_2_version,
        "co.fs2" %%% "fs2-io" % fs2_2_version
      )
    )
  )
  .jsPlatform(scalaVersions = scala2 ++ scala3, settings = commonJsSettings)

lazy val fs2 = (projectMatrix in file("effects/fs2"))
  .settings(
    name := "fs2",
    Test / publishArtifact := true,
    libraryDependencies ++= Seq(
      "co.fs2" %%% "fs2-core" % fs2_3_version,
      "com.softwaremill.sttp.shared" %%% "fs2" % sttpSharedVersion
    )
  )
  .settings(testServerSettings)
  .dependsOn(core % compileAndTest, cats % compileAndTest)
  .jvmPlatform(
    scalaVersions = scala2 ++ scala3,
    settings = commonJvmSettings ++ Seq(
      libraryDependencies ++= Seq(
        "co.fs2" %%% "fs2-reactive-streams" % fs2_3_version,
        "co.fs2" %%% "fs2-io" % fs2_3_version
      )
    )
  )
  .jsPlatform(scalaVersions = scala2 ++ scala3, settings = commonJsSettings)
  .nativePlatform(scalaVersions = scala2 ++ scala3, settings = commonNativeSettings)

lazy val monix = (projectMatrix in file("effects/monix"))
  .settings(
    name := "monix",
    Test / publishArtifact := true,
    libraryDependencies ++= Seq(
      "io.monix" %%% "monix" % "3.4.1",
      "com.softwaremill.sttp.shared" %%% "monix" % sttpSharedVersion
    )
  )
  .settings(testServerSettings)
  .dependsOn(core % compileAndTest)
  .jvmPlatform(
    scalaVersions = scala2 ++ scala3,
    settings = commonJvmSettings ++ List(
      libraryDependencies ++= Seq("io.monix" %% "monix-nio" % "0.1.0")
    )
  )
  .jsPlatform(
    scalaVersions = scala2 ++ scala3,
    settings = commonJsSettings ++ commonJsBackendSettings ++ browserChromeTestSettings ++ testServerSettings
  )

lazy val zio1 = (projectMatrix in file("effects/zio1"))
  .settings(
    name := "zio1",
    Test / publishArtifact := true,
    libraryDependencies ++= Seq(
      "dev.zio" %%% "zio-streams" % zio1Version,
      "dev.zio" %%% "zio" % zio1Version,
      "com.softwaremill.sttp.shared" %%% "zio1" % sttpSharedVersion
    )
  )
  .settings(testServerSettings)
  .dependsOn(core % compileAndTest)
  .jvmPlatform(
    scalaVersions = scala2 ++ scala3,
    settings = commonJvmSettings ++ Seq(
      libraryDependencies ++= Seq(
        "dev.zio" %% "zio-interop-reactivestreams" % zio1InteropRsVersion,
        "dev.zio" %% "zio-nio" % "1.0.0-RC12"
      )
    )
  )
  .jsPlatform(
    scalaVersions = scala2 ++ scala3,
    settings = commonJsSettings ++ commonJsBackendSettings ++ browserChromeTestSettings ++ testServerSettings
  )

lazy val zio = (projectMatrix in file("effects/zio"))
  .settings(
    name := "zio",
    Test / publishArtifact := true,
    libraryDependencies ++= Seq(
      "dev.zio" %%% "zio-streams" % zio2Version,
      "dev.zio" %%% "zio" % zio2Version,
      "com.softwaremill.sttp.shared" %%% "zio" % sttpSharedVersion
    )
  )
  .settings(testServerSettings)
  .dependsOn(core % compileAndTest)
  .jvmPlatform(
    scalaVersions = scala2 ++ scala3,
    settings = commonJvmSettings ++ Seq(
      libraryDependencies ++= Seq(
        "dev.zio" %% "zio-interop-reactivestreams" % zio2InteropRsVersion
      )
    )
  )
  .jsPlatform(
    scalaVersions = scala2 ++ scala3,
    settings = commonJsSettings ++ commonJsBackendSettings ++ browserChromeTestSettings ++ testServerSettings
  )

lazy val scalaz = (projectMatrix in file("effects/scalaz"))
  .settings(commonJvmSettings)
  .settings(
    name := "scalaz",
    Test / publishArtifact := true,
    libraryDependencies ++= Seq("org.scalaz" %% "scalaz-concurrent" % "7.2.35")
  )
  .dependsOn(core % compileAndTest)
  .jvmPlatform(
    scalaVersions = scala2
  )

//----- backends
//-- akka
lazy val akkaHttpBackend = (projectMatrix in file("akka-http-backend"))
  .settings(commonJvmSettings)
  .settings(testServerSettings)
  .settings(
    name := "akka-http-backend",
    libraryDependencies ++= Seq(
      akkaHttp,
      // provided as we don't want to create a transitive dependency on a specific streams version,
      // just as akka-http doesn't
      akkaStreams % "provided",
      "com.softwaremill.sttp.shared" %% "akka" % sttpSharedVersion
    )
  )
  .dependsOn(core % compileAndTest)
  .jvmPlatform(
    scalaVersions = scala2
  )

//-- pekko
lazy val pekkoHttpBackend = (projectMatrix in file("pekko-http-backend"))
  .settings(commonJvmSettings)
  .settings(testServerSettings)
  .settings(
    name := "pekko-http-backend",
    libraryDependencies ++= Seq(
      pekkoHttp,
      // provided as we don't want to create a transitive dependency on a specific streams version,
      // just as akka-http doesn't
      pekkoStreams % "provided",
      "com.softwaremill.sttp.shared" %% "pekko" % sttpSharedVersion
    )
  )
  .dependsOn(core % compileAndTest)
  .jvmPlatform(
    scalaVersions = scala2 ++ scala3
  )

//-- async http client
lazy val asyncHttpClientBackend = (projectMatrix in file("async-http-client-backend"))
  .settings(commonJvmSettings)
  .settings(testServerSettings)
  .settings(
    name := "async-http-client-backend",
    libraryDependencies ++= Seq(
      "org.asynchttpclient" % "async-http-client" % "2.12.3"
    )
  )
  .dependsOn(core % compileAndTest)
  .jvmPlatform(
    scalaVersions = scala2 ++ scala3
  )

def asyncHttpClientBackendProject(proj: String, includeDotty: Boolean = false) =
  ProjectMatrix(s"asyncHttpClientBackend${proj.capitalize}", file(s"async-http-client-backend/$proj"))
    .settings(commonJvmSettings)
    .settings(testServerSettings)
    .settings(name := s"async-http-client-backend-$proj")
    .dependsOn(asyncHttpClientBackend % compileAndTest)
    .jvmPlatform(
      scalaVersions = scala2 ++ (if (includeDotty) scala3 else Nil)
    )

lazy val asyncHttpClientFutureBackend =
  asyncHttpClientBackendProject("future", includeDotty = true)
    .dependsOn(core % compileAndTest)

lazy val asyncHttpClientScalazBackend =
  asyncHttpClientBackendProject("scalaz")
    .dependsOn(scalaz % compileAndTest)

lazy val asyncHttpClientZio1Backend =
  asyncHttpClientBackendProject("zio1", includeDotty = true)
    .settings(
      libraryDependencies ++= Seq(
        "dev.zio" %% "zio-interop-reactivestreams" % zio1InteropRsVersion
      )
    )
    .dependsOn(zio1 % compileAndTest)

lazy val asyncHttpClientZioBackend =
  asyncHttpClientBackendProject("zio", includeDotty = true)
    .settings(
      libraryDependencies ++= Seq(
        "dev.zio" %% "zio-interop-reactivestreams" % zio2InteropRsVersion
      )
    )
    .dependsOn(zio % compileAndTest)

lazy val asyncHttpClientMonixBackend =
  asyncHttpClientBackendProject("monix", includeDotty = true)
    .dependsOn(monix % compileAndTest)

lazy val asyncHttpClientCatsCe2Backend =
  asyncHttpClientBackendProject("cats-ce2", includeDotty = true)
    .dependsOn(catsCe2 % compileAndTest)

lazy val asyncHttpClientCatsBackend =
  asyncHttpClientBackendProject("cats", includeDotty = true)
    .dependsOn(cats % compileAndTest)

lazy val asyncHttpClientFs2Ce2Backend =
  asyncHttpClientBackendProject("fs2-ce2", includeDotty = true)
    .settings(
      libraryDependencies ++= Seq(
        "co.fs2" %% "fs2-reactive-streams" % fs2_2_version,
        "co.fs2" %% "fs2-io" % fs2_2_version
      )
    )
    .dependsOn(catsCe2 % compileAndTest)
    .dependsOn(fs2Ce2 % compileAndTest)

lazy val asyncHttpClientFs2Backend =
  asyncHttpClientBackendProject("fs2", includeDotty = true)
    .settings(
      libraryDependencies ++= Seq(
        "co.fs2" %% "fs2-reactive-streams" % fs2_3_version,
        "co.fs2" %% "fs2-io" % fs2_3_version
      )
    )
    .dependsOn(cats % compileAndTest)
    .dependsOn(fs2 % compileAndTest)

//-- okhttp
lazy val okhttpBackend = (projectMatrix in file("okhttp-backend"))
  .settings(commonJvmSettings)
  .settings(testServerSettings)
  .settings(
    name := "okhttp-backend",
    libraryDependencies ++= Seq(
      "com.squareup.okhttp3" % "okhttp" % "4.12.0"
    )
  )
  .jvmPlatform(scalaVersions = scala2 ++ scala3)
  .dependsOn(core % compileAndTest)

def okhttpBackendProject(proj: String, includeDotty: Boolean) =
  ProjectMatrix(s"okhttpBackend${proj.capitalize}", file(s"okhttp-backend/$proj"))
    .settings(commonJvmSettings)
    .settings(testServerSettings)
    .settings(name := s"okhttp-backend-$proj")
    .jvmPlatform(scalaVersions = scala2 ++ (if (includeDotty) scala3 else Nil))
    .dependsOn(okhttpBackend)

lazy val okhttpMonixBackend =
  okhttpBackendProject("monix", includeDotty = true)
    .dependsOn(monix % compileAndTest)

//-- http4s
lazy val http4sCe2Backend = (projectMatrix in file("http4s-ce2-backend"))
  .settings(commonJvmSettings)
  .settings(testServerSettings)
  .settings(
    name := "http4s-ce2-backend",
    libraryDependencies ++= Seq(
      "org.http4s" %% "http4s-client" % http4s_ce2_version,
      "org.http4s" %% "http4s-blaze-client" % http4s_ce2_version % Optional
    )
  )
  .jvmPlatform(scalaVersions = scala2)
  .dependsOn(catsCe2 % compileAndTest, core % compileAndTest, fs2Ce2 % compileAndTest)

lazy val http4sBackend = (projectMatrix in file("http4s-backend"))
  .settings(commonJvmSettings)
  .settings(testServerSettings)
  .settings(
    name := "http4s-backend",
    libraryDependencies ++= Seq(
      "org.http4s" %% "http4s-client" % http4s_ce3_version,
      "org.http4s" %% "http4s-ember-client" % "0.23.24" % Optional,
      "org.http4s" %% "http4s-blaze-client" % "0.23.16" % Optional
    ),
    evictionErrorLevel := Level.Info
  )
  .jvmPlatform(scalaVersions = scala2 ++ scala3)
  .dependsOn(cats % compileAndTest, core % compileAndTest, fs2 % compileAndTest)

//-- finagle backend
lazy val finagleBackend = (projectMatrix in file("finagle-backend"))
  .settings(commonJvmSettings)
  .settings(testServerSettings)
  .settings(
    name := "finagle-backend",
    libraryDependencies ++= Seq(
      "com.twitter" %% "finagle-http" % "23.11.0"
    )
  )
  .jvmPlatform(scalaVersions = scala2)
  .dependsOn(core % compileAndTest)

lazy val armeriaBackend = (projectMatrix in file("armeria-backend"))
  .settings(commonJvmSettings)
  .settings(testServerSettings)
  .settings(
    name := "armeria-backend",
    libraryDependencies += "com.linecorp.armeria" % "armeria" % "1.27.1"
  )
  .jvmPlatform(scalaVersions = scala2 ++ scala3)
  .dependsOn(core % compileAndTest)

def armeriaBackendProject(proj: String, includeDotty: Boolean = false) =
  ProjectMatrix(s"armeriaBackend${proj.capitalize}", file(s"armeria-backend/$proj"))
    .settings(commonJvmSettings)
    .settings(testServerSettings)
    .settings(name := s"armeria-backend-$proj")
    .dependsOn(armeriaBackend % compileAndTest)
    .jvmPlatform(
      scalaVersions = scala2 ++ (if (includeDotty) scala3 else Nil)
    )

lazy val armeriaMonixBackend =
  armeriaBackendProject("monix", includeDotty = true)
    .dependsOn(monix % compileAndTest)

lazy val armeriaFs2Ce2Backend =
  armeriaBackendProject("fs2-ce2")
    .settings(
      libraryDependencies ++= Seq(
        "co.fs2" %% "fs2-reactive-streams" % fs2_2_version
      )
    )
    .dependsOn(fs2Ce2 % compileAndTest)

lazy val armeriaFs2Backend =
  armeriaBackendProject("fs2")
    .settings(
      libraryDependencies ++= Seq(
        "co.fs2" %% "fs2-reactive-streams" % fs2_3_version
      )
    )
    .dependsOn(fs2 % compileAndTest)

lazy val armeriaCatsCe2Backend =
  armeriaBackendProject("cats-ce2")
    .dependsOn(catsCe2 % compileAndTest)

lazy val armeriaCatsBackend =
  armeriaBackendProject("cats", includeDotty = true)
    .dependsOn(cats % compileAndTest)

lazy val armeriaScalazBackend =
  armeriaBackendProject("scalaz")
    .dependsOn(scalaz % compileAndTest)

lazy val armeriaZio1Backend =
  armeriaBackendProject("zio1", includeDotty = true)
    .settings(
      libraryDependencies ++= Seq("dev.zio" %% "zio-interop-reactivestreams" % zio1InteropRsVersion)
    )
    .dependsOn(zio1 % compileAndTest)

lazy val armeriaZioBackend =
  armeriaBackendProject("zio", includeDotty = true)
    .settings(
      libraryDependencies ++= Seq("dev.zio" %% "zio-interop-reactivestreams" % zio2InteropRsVersion)
    )
    .dependsOn(zio % compileAndTest)

//----- json
lazy val jsonCommon = (projectMatrix in (file("json/common")))
  .settings(
    name := "json-common"
  )
  .jvmPlatform(
    scalaVersions = scala2 ++ scala3,
    settings = commonJvmSettings
  )
  .jsPlatform(scalaVersions = scala2 ++ scala3, settings = commonJsSettings)
  .nativePlatform(scalaVersions = scala2 ++ scala3, settings = commonNativeSettings)
  .dependsOn(core)

lazy val circe = (projectMatrix in file("json/circe"))
  .settings(
    name := "circe",
    libraryDependencies ++= Seq(
      "io.circe" %%% "circe-core" % circeVersion,
      "io.circe" %%% "circe-parser" % circeVersion,
      "io.circe" %%% "circe-generic" % circeVersion % Test
    ),
    scalaTest
  )
  .jvmPlatform(
    scalaVersions = scala2 ++ scala3,
    settings = commonJvmSettings
  )
  .jsPlatform(scalaVersions = scala2 ++ scala3, settings = commonJsSettings)
  .nativePlatform(scalaVersions = scala2 ++ scala3, settings = commonNativeSettings)
  .dependsOn(core, jsonCommon)

lazy val jsoniter = (projectMatrix in file("json/jsoniter"))
  .settings(
    name := "jsoniter",
    libraryDependencies ++= Seq(
      "com.github.plokhotnyuk.jsoniter-scala" %%% "jsoniter-scala-core" % jsoniterVersion,
      "com.github.plokhotnyuk.jsoniter-scala" %%% "jsoniter-scala-macros" % jsoniterVersion % Test
    ),
    scalaTest
  )
  .jvmPlatform(
    scalaVersions = scala2 ++ scala3,
    settings = commonJvmSettings
  )
  .jsPlatform(scalaVersions = scala2 ++ scala3, settings = commonJsSettings)
  .dependsOn(core, jsonCommon)

lazy val zioJson = (projectMatrix in file("json/zio-json"))
  .settings(
    name := "zio-json",
    libraryDependencies ++= Seq(
      "dev.zio" %%% "zio-json" % "0.6.2",
      "com.softwaremill.sttp.shared" %%% "zio" % sttpSharedVersion
    ),
    scalaTest
  )
  .jvmPlatform(
    scalaVersions = Seq(scala2_12, scala2_13) ++ scala3,
    settings = commonJvmSettings
  )
  .jsPlatform(scalaVersions = scala2 ++ scala3, settings = commonJsSettings)
  .dependsOn(core, jsonCommon)

lazy val zio1Json = (projectMatrix in file("json/zio1-json"))
  .settings(
    name := "zio1-json",
    libraryDependencies ++= Seq(
      "dev.zio" %%% "zio-json" % "0.2.0",
      "com.softwaremill.sttp.shared" %%% "zio1" % sttpSharedVersion
    ),
    scalaTest
  )
  .jvmPlatform(
    scalaVersions = Seq(scala2_12, scala2_13) ++ scala3,
    settings = commonJvmSettings
  )
  .jsPlatform(scalaVersions = scala2 ++ scala3, settings = commonJsSettings)
  .dependsOn(core, jsonCommon)

lazy val upickle = (projectMatrix in file("json/upickle"))
  .settings(
    name := "upickle",
    libraryDependencies ++= Seq(
      "com.lihaoyi" %%% "upickle" % "3.1.4"
    ),
    scalaTest,
    // using macroRW causes a "match may not be exhaustive" error
    Test / scalacOptions --= Seq("-Wconf:cat=other-match-analysis:error")
  )
  .jvmPlatform(
    scalaVersions = scala2 ++ scala3,
    settings = commonJvmSettings
  )
  .jsPlatform(scalaVersions = scala2 ++ scala3, settings = commonJsSettings)
  .nativePlatform(scalaVersions = scala2 ++ scala3, settings = commonNativeSettings)
  .dependsOn(core, jsonCommon)

lazy val json4sVersion = "4.0.7"

lazy val json4s = (projectMatrix in file("json/json4s"))
  .settings(commonJvmSettings)
  .settings(
    name := "json4s",
    libraryDependencies ++= Seq(
      "org.json4s" %% "json4s-core" % json4sVersion,
      "org.json4s" %% "json4s-native" % json4sVersion % Test
    ),
    scalaTest
  )
  .jvmPlatform(scalaVersions = scala2)
  .dependsOn(core, jsonCommon)

lazy val sprayJson = (projectMatrix in file("json/spray-json"))
  .settings(commonJvmSettings)
  .settings(
    name := "spray-json",
    libraryDependencies ++= Seq(
      "io.spray" %% "spray-json" % "1.3.6"
    ),
    scalaTest
  )
  .jvmPlatform(scalaVersions = scala2)
  .dependsOn(core, jsonCommon)

lazy val play29Json = (projectMatrix in file("json/play29-json"))
  .settings(
    name := "play29-json",
    Compile / unmanagedSourceDirectories += (ThisBuild / baseDirectory).value / "json" / "play-json" / "src" / "main" / "scala",
    Test / unmanagedSourceDirectories += (ThisBuild / baseDirectory).value / "json" / "play-json" / "src" / "test" / "scala",
    libraryDependencies ++= Seq(
      "com.typesafe.play" %%% "play-json" % play29JsonVersion
    ),
    scalaTest
  )
  .jvmPlatform(
    scalaVersions = scala2,
    settings = commonJvmSettings
  )
  .jsPlatform(scalaVersions = scala2, settings = commonJsSettings)
  .dependsOn(core, jsonCommon)

lazy val playJson = (projectMatrix in file("json/play-json"))
  .settings(
    name := "play-json",
    libraryDependencies ++= Seq(
      "org.playframework" %%% "play-json" % playJsonVersion
    ),
    scalaTest
  )
  .jvmPlatform(
    scalaVersions = scala2,
    settings = commonJvmSettings
  )
  .jsPlatform(scalaVersions = scala2, settings = commonJsSettings)
  .dependsOn(core, jsonCommon)

lazy val prometheusBackend = (projectMatrix in file("observability/prometheus-backend"))
  .settings(commonJvmSettings)
  .settings(
    name := "prometheus-backend",
    libraryDependencies ++= Seq(
      "io.prometheus" % "simpleclient" % "0.16.0"
    ),
    scalaTest
  )
  .jvmPlatform(scalaVersions = scala2 ++ scala3)
  .dependsOn(core)

lazy val openTelemetryMetricsBackend = (projectMatrix in file("observability/opentelemetry-metrics-backend"))
  .settings(commonJvmSettings)
  .settings(
    name := "opentelemetry-metrics-backend",
    libraryDependencies ++= Seq(
      "io.opentelemetry" % "opentelemetry-api" % openTelemetryVersion,
      "io.opentelemetry" % "opentelemetry-sdk-testing" % openTelemetryVersion % Test
    ),
    scalaTest
  )
  .jvmPlatform(scalaVersions = scala2 ++ scala3)
  .dependsOn(core)

lazy val openTelemetryTracingZioBackend = (projectMatrix in file("observability/opentelemetry-tracing-zio-backend"))
  .settings(commonJvmSettings)
  .settings(
    name := "opentelemetry-tracing-zio-backend",
    libraryDependencies ++= Seq(
      "dev.zio" %% "zio-opentelemetry" % "2.0.3",
      "io.opentelemetry" % "opentelemetry-sdk-testing" % openTelemetryVersion % Test
    )
  )
  .jvmPlatform(scalaVersions = scala2 ++ scala3)
  .dependsOn(zio % compileAndTest)
  .dependsOn(core)

lazy val scribeBackend = (projectMatrix in file("logging/scribe"))
  .settings(commonJvmSettings)
  .settings(
    name := "scribe-backend",
    libraryDependencies ++= Seq(
      "com.outr" %%% "scribe" % "3.13.0"
    ),
    scalaTest
  )
  .jvmPlatform(scalaVersions = scala2 ++ scala3, settings = commonJvmSettings)
  .jsPlatform(scalaVersions = scala2 ++ scala3, settings = commonJsSettings)
  .nativePlatform(scalaVersions = scala2 ++ scala3, settings = commonNativeSettings)
  .dependsOn(core)

lazy val slf4jBackend = (projectMatrix in file("logging/slf4j"))
  .settings(commonJvmSettings)
  .settings(
    name := "slf4j-backend",
    libraryDependencies ++= Seq(
      "org.slf4j" % "slf4j-api" % "1.7.36"
    ),
    scalaTest
  )
  .jvmPlatform(scalaVersions = scala2 ++ scala3)
  .dependsOn(core)

lazy val examplesCe2 = (projectMatrix in file("examples-ce2"))
  .settings(commonJvmSettings)
  .settings(
    name := "examples-ce2",
    publish / skip := true,
    libraryDependencies ++= Seq(
      "io.circe" %% "circe-generic" % circeVersion
    )
  )
  .jvmPlatform(scalaVersions = List(scala2_13))
  .dependsOn(
    circe,
    asyncHttpClientMonixBackend
  )

lazy val examples = (projectMatrix in file("examples"))
  .settings(commonJvmSettings)
  .settings(
    name := "examples",
    publish / skip := true,
    libraryDependencies ++= Seq(
      "io.circe" %% "circe-generic" % circeVersion,
      "org.json4s" %% "json4s-native" % json4sVersion,
      akkaStreams.exclude("org.scala-lang.modules", "scala-java8-compat_2.12"),
      pekkoStreams,
      logback
    )
  )
  .jvmPlatform(scalaVersions = scala2)
  .dependsOn(
    core,
    asyncHttpClientZioBackend,
    akkaHttpBackend,
    pekkoHttpBackend,
    asyncHttpClientFs2Backend,
    json4s,
    circe,
    upickle,
    scribeBackend,
    slf4jBackend
  )

//TODO this should be invoked by compilation process, see #https://github.com/scalameta/mdoc/issues/355
val compileDocs: TaskKey[Unit] = taskKey[Unit]("Compiles docs module throwing away its output")
compileDocs := {
  (docs.jvm(scala2_13) / mdoc).toTask(" --out target/sttp-docs").value
}

lazy val docs: ProjectMatrix = (projectMatrix in file("generated-docs")) // important: it must not be docs/
  .enablePlugins(MdocPlugin)
  .settings(commonSettings)
  .settings(
    mdocIn := file("docs"),
    moduleName := "sttp-docs",
    mdocVariables := Map(
      "VERSION" -> version.value,
      "JEAGER_CLIENT_VERSION" -> jeagerClientVersion,
      "BRAVE_OPENTRACING_VERSION" -> braveOpentracingVersion,
      "ZIPKIN_SENDER_OKHTTP_VERSION" -> zipkinSenderOkHttpVersion,
      "AKKA_STREAM_VERSION" -> akkaStreamVersion,
      "PEKKO_STREAM_VERSION" -> pekkoStreamVersion,
      "CIRCE_VERSION" -> circeVersion
    ),
    mdocOut := file("generated-docs/out"),
    mdocExtraArguments := Seq("--clean-target"),
    publishArtifact := false,
    name := "docs",
    libraryDependencies ++= Seq(
      "org.json4s" %% "json4s-native" % json4sVersion,
      "io.circe" %% "circe-generic" % circeVersion,
      "com.github.plokhotnyuk.jsoniter-scala" %% "jsoniter-scala-macros" % jsoniterVersion,
      "commons-io" % "commons-io" % "2.15.1",
      "io.github.resilience4j" % "resilience4j-circuitbreaker" % resilience4jVersion,
      "io.github.resilience4j" % "resilience4j-ratelimiter" % resilience4jVersion,
      "io.jaegertracing" % "jaeger-client" % jeagerClientVersion,
      "io.opentracing.brave" % "brave-opentracing" % braveOpentracingVersion,
      "io.zipkin.reporter2" % "zipkin-sender-okhttp3" % zipkinSenderOkHttpVersion,
      "io.opentelemetry" % "opentelemetry-semconv" % "1.2.0-alpha",
      akkaStreams,
      pekkoStreams
    ),
    evictionErrorLevel := Level.Info
  )
  .dependsOn(
    core % "compile->test",
    akkaHttpBackend,
    pekkoHttpBackend,
    json4s,
    circe,
    sprayJson,
    zioJson,
    jsoniter,
    upickle,
    asyncHttpClientZioBackend,
    // asyncHttpClientMonixBackend, // monix backends are commented out because they depend on cats-effect2
    asyncHttpClientFs2Backend,
    asyncHttpClientCatsBackend,
    asyncHttpClientFutureBackend,
    asyncHttpClientScalazBackend,
    armeriaZioBackend,
    // armeriaMonixBackend,
    armeriaFs2Backend,
    armeriaCatsBackend,
    armeriaScalazBackend,
    okhttpBackend,
    // okhttpMonixBackend,
    http4sBackend,
    prometheusBackend,
    openTelemetryMetricsBackend,
    openTelemetryTracingZioBackend,
    slf4jBackend
  )
  .jvmPlatform(scalaVersions = List(scala2_13))<|MERGE_RESOLUTION|>--- conflicted
+++ resolved
@@ -127,13 +127,8 @@
 
 val playJsonVersion = "3.0.2"
 
-<<<<<<< HEAD
-val catsEffect_3_version = "3.5.2"
+val catsEffect_3_version = "3.5.3"
 val fs2_3_version = "3.9.4"
-=======
-val catsEffect_3_version = "3.5.3"
-val fs2_3_version = "3.9.3"
->>>>>>> 6cef8948
 
 val catsEffect_2_version = "2.5.5"
 
