--- conflicted
+++ resolved
@@ -223,14 +223,8 @@
   asyncHttpClientCatsBackend.projectRefs ++
   asyncHttpClientFs2Backend.projectRefs ++
   okhttpBackend.projectRefs ++
-<<<<<<< HEAD
 //  okhttpMonixBackend.projectRefs ++
 //  http4sBackend.projectRefs ++
-  jsonCommon.projectRefs ++
-=======
-  okhttpMonixBackend.projectRefs ++
-  http4sBackend.projectRefs ++
->>>>>>> f29c4aa7
   circe.projectRefs ++
   json4s.projectRefs ++
   sprayJson.projectRefs ++
