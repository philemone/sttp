--- conflicted
+++ resolved
@@ -1,5 +1,8 @@
 package sttp.client3
 
+import java.io.InputStream
+import java.nio.ByteBuffer
+import java.util.Base64
 import sttp.capabilities.{Effect, Streams}
 import sttp.client3.internal.DigestAuthenticator.DigestAuthData
 import sttp.client3.internal.{SttpFile, ToCurlConverter, ToRfc2616Converter, _}
@@ -233,7 +236,14 @@
 
   def tag(k: String): Option[Any] = tags.get(k)
 
-<<<<<<< HEAD
+  private val disableAutoDecompressionKey = "disableAutoDecompression"
+
+  // Used as a workaround to keep binary compatibility
+  // TODO: replace with additional parameter in RequestOptions when writing sttp4
+  def disableAutoDecompression: RequestT[U, T, R] = tag(disableAutoDecompressionKey, true)
+
+  def autoDecompressionDisabled: Boolean = tags.getOrElse(disableAutoDecompressionKey, false).asInstanceOf[Boolean]
+
   private val loggingOptionsTagKey = "loggingOptions"
 
   /** Will only has effect when using the `LoggingBackend` */
@@ -253,15 +263,6 @@
   }
 
   def loggingOptions: Option[LoggingOptions] = tag(loggingOptionsTagKey).asInstanceOf[Option[LoggingOptions]]
-=======
-  private val disableAutoDecompressionKey = "disableAutoDecompression"
-
-  // Used as a workaround to keep binary compatibility
-  // TODO: replace with additional parameter in RequestOptions when writing sttp4
-  def disableAutoDecompression: RequestT[U, T, R] = tag(disableAutoDecompressionKey, true)
-
-  def autoDecompressionDisabled: Boolean = tags.getOrElse(disableAutoDecompressionKey, false).asInstanceOf[Boolean]
->>>>>>> 3a91a520
 
   /** When a POST or PUT request is redirected, should the redirect be a POST/PUT as well (with the original body), or
     * should the request be converted to a GET without a body.
