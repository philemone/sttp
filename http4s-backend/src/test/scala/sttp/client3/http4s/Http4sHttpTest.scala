--- conflicted
+++ resolved
@@ -11,13 +11,8 @@
 class Http4sHttpTest extends HttpTest[IO] with CatsRetryTest with CatsTestBase {
   private val blazeClientBuilder = BlazeClientBuilder[IO]
 
-<<<<<<< HEAD
   override val backend: Backend[IO] =
     Http4sBackend.usingBlazeClientBuilder(blazeClientBuilder).allocated.unsafeRunSync()._1
-=======
-  override val backend: SttpBackend[IO, Any] =
-    blazeClientBuilder.resource.map(c => Http4sBackend.usingClient(c)).allocated.unsafeRunSync()._1
->>>>>>> bc50f9b9
 
   override protected def supportsRequestTimeout = false
   override protected def supportsCustomMultipartContentType = false
