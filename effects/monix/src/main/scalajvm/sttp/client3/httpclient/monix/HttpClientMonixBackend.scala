--- conflicted
+++ resolved
@@ -38,13 +38,7 @@
     customizeRequest: HttpRequest => HttpRequest,
     customEncodingHandler: MonixEncodingHandler
 )(implicit s: Scheduler)
-<<<<<<< HEAD
-    extends HttpClientAsyncBackend[Task, MonixStreams, MonixStreams.BinaryStream](
-=======
-    extends HttpClientAsyncBackend[Task, MonixStreams, MonixStreams with WebSockets, Publisher[
-      ju.List[ByteBuffer]
-    ], MonixStreams.BinaryStream](
->>>>>>> 1885dade
+    extends HttpClientAsyncBackend[Task, MonixStreams, Publisher[ju.List[ByteBuffer]], MonixStreams.BinaryStream](
       client,
       TaskMonadAsyncError,
       closeClient,
