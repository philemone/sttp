--- conflicted
+++ resolved
@@ -148,17 +148,7 @@
 
 ## Websockets
 
-<<<<<<< HEAD
 The ZIO backend supports both regular and streaming [websockets](../websockets.md).
-=======
-The ZIO backend supports:
-
-* high-level, "functional" websocket interface, through the `ZioWebSocketHandler` from the appropriate package
-* low-level interface by wrapping a low-level Java interface, `WebSocketHandler` from the appropriate package
-
-See [websockets](../websockets.md) for details on how to use the high-level and low-level interfaces. Websockets
-opened using the `SttpClient.openWebsocket` and `SttpStreamsClient.openWebsocket` (leveraging ZIO environment) always
-use the high-level interface.
 
 ## Testing
 
@@ -187,5 +177,4 @@
 dependency. They enrich the stub with the given behavior.
 
 Then, the `stubLayer` provides both an implementation of the `SttpClientStubbing` dependency, as well as a `SttpClient`
-which is backed by the stub.
->>>>>>> fdb20614
+which is backed by the stub.