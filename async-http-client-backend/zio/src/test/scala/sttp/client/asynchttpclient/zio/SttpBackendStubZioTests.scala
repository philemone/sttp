package sttp.client.asynchttpclient.zio

import org.scalatest.concurrent.ScalaFutures
import org.scalatest.flatspec.AnyFlatSpec
import org.scalatest.matchers.should.Matchers
import sttp.client._
import sttp.client.testing.SttpBackendStub
import sttp.client.impl.zio._
<<<<<<< HEAD
=======
import sttp.client.monad.MonadError
import sttp.client.ws.{WebSocket, WebSocketEvent}
import sttp.model.{Headers, Method}
import sttp.model.ws._
>>>>>>> fdb20614
import zio._
import zio.stream.ZStream

class SttpBackendStubZioTests extends AnyFlatSpec with Matchers with ScalaFutures with ZioTestBase {

  "backend stub" should "cycle through responses using a single sent request" in {
    // given
    val backend: SttpBackendStub[Task, Any] = SttpBackendStub(new RIOMonadAsyncError[Any])
      .whenRequestMatches(_ => true)
      .thenRespondCyclic("a", "b", "c")

    // when
    val r = basicRequest.get(uri"http://example.org/a/b/c").send(backend)

    // then
    runtime.unsafeRun(r).body shouldBe Right("a")
    runtime.unsafeRun(r).body shouldBe Right("b")
    runtime.unsafeRun(r).body shouldBe Right("c")
    runtime.unsafeRun(r).body shouldBe Right("a")
  }
<<<<<<< HEAD
=======

  it should "return given web socket response" in {
    val rioMonad: MonadError[zio.Task] = new RIOMonadAsyncError[Any]
    val frame1 = WebSocketFrame.text("initial frame")
    val sentFrame = WebSocketFrame.text("sent frame")

    def webSocket(queue: Queue[WebSocketFrame.Incoming]) =
      new WebSocket[Task] {
        override def isOpen: zio.Task[Boolean] = Task.succeed(true)
        override def monad: MonadError[zio.Task] = rioMonad
        override def receive: zio.Task[Either[WebSocketEvent.Close, WebSocketFrame.Incoming]] = queue.take.map(Right(_))
        override def send(f: WebSocketFrame, isContinuation: Boolean): zio.Task[Unit] =
          f match {
            case t: WebSocketFrame.Text => queue.offer(t).unit
            case _                      => Task.unit
          }
      }

    def makeBackend(queue: Queue[WebSocketFrame.Incoming]) =
      AsyncHttpClientZioBackend.stub
        .whenRequestMatches(_ => true)
        .thenRespondWebSocket(Headers(List.empty), webSocket(queue))

    val test = for {
      queue <- Queue.unbounded[WebSocketFrame.Incoming]
      _ <- queue.offer(frame1)
      backend = makeBackend(queue)
      handler <- ZioWebSocketHandler()
      request = basicRequest.get(uri"http://example.org/a/b/c")
      ws <- backend.openWebsocket(request, handler).map(_.result)
      msg1 <- ws.receive
      _ <- ws.send(sentFrame, false)
      msg2 <- ws.receive
    } yield (msg1, msg2)

    runtime.unsafeRun(test) shouldBe ((Right(frame1), Right(sentFrame)))
  }

  it should "allow effectful stubbing" in {
    import stubbing._
    val r1 = SttpClient.send(basicRequest.get(uri"http://example.org/a")).map(_.body)
    val r2 = SttpClient.send(basicRequest.post(uri"http://example.org/a/b")).map(_.body)
    val r3 = SttpClient.send(basicRequest.get(uri"http://example.org/a/b/c")).map(_.body)

    val effect = for {
      _ <- whenRequestMatches(_.uri.toString.endsWith("c")).thenRespond("c")
      _ <- whenRequestMatchesPartial { case r if r.method == Method.POST => Response.ok("b") }
      _ <- whenAnyRequest.thenRespond("a")
      resp <- r1 <&> r2 <&> r3
    } yield resp

    runtime.unsafeRun(effect.provideLayer(AsyncHttpClientZioBackend.stubLayer)) shouldBe
      (((Right("a"), Right("b")), Right("c")))
  }

  it should "allow effectful cyclical stubbing" in {
    import stubbing._
    val r = basicRequest.get(uri"http://example.org/a/b/c")

    val effect = (for {
      _ <- whenAnyRequest.thenRespondCyclic("a", "b", "c")
      resp <- ZStream.repeatEffect(SttpClient.send(r)).take(4).runCollect
    } yield resp).provideLayer(AsyncHttpClientZioBackend.stubLayer)

    runtime.unsafeRun(effect).map(_.body).toList shouldBe List(Right("a"), Right("b"), Right("c"), Right("a"))
  }
>>>>>>> fdb20614
}<|MERGE_RESOLUTION|>--- conflicted
+++ resolved
@@ -6,13 +6,6 @@
 import sttp.client._
 import sttp.client.testing.SttpBackendStub
 import sttp.client.impl.zio._
-<<<<<<< HEAD
-=======
-import sttp.client.monad.MonadError
-import sttp.client.ws.{WebSocket, WebSocketEvent}
-import sttp.model.{Headers, Method}
-import sttp.model.ws._
->>>>>>> fdb20614
 import zio._
 import zio.stream.ZStream
 
@@ -33,8 +26,6 @@
     runtime.unsafeRun(r).body shouldBe Right("c")
     runtime.unsafeRun(r).body shouldBe Right("a")
   }
-<<<<<<< HEAD
-=======
 
   it should "return given web socket response" in {
     val rioMonad: MonadError[zio.Task] = new RIOMonadAsyncError[Any]
@@ -101,5 +92,4 @@
 
     runtime.unsafeRun(effect).map(_.body).toList shouldBe List(Right("a"), Right("b"), Right("c"), Right("a"))
   }
->>>>>>> fdb20614
 }