package sttp.client.httpclient

import java.io.{InputStream, UnsupportedEncodingException}
import java.net.http.{HttpClient, HttpRequest, HttpResponse}
import java.net.{Authenticator, PasswordAuthentication}
import java.time.{Duration => JDuration}
import java.util.concurrent.{Executor, ThreadPoolExecutor}
import java.util.function
import java.util.zip.{GZIPInputStream, InflaterInputStream}

import sttp.capabilities.{Effect, Streams}
import sttp.client.SttpBackendOptions.Proxy
import sttp.client.httpclient.HttpClientBackend.EncodingHandler
import sttp.monad.MonadError
import sttp.monad.syntax._
import sttp.client.{MultipartBody, Request, Response, ResponseAs, ResponseMetadata, SttpBackend, SttpBackendOptions}
import sttp.model._
import sttp.ws.WebSocket

import scala.collection.JavaConverters._

abstract class HttpClientBackend[F[_], S, P](
    client: HttpClient,
    closeClient: Boolean,
    customEncodingHandler: EncodingHandler
<<<<<<< HEAD
) extends SttpBackend[F, P] {
  val streams: Streams[S]
  type PE = P with Effect[F]

  protected def bodyToHttpClient: BodyToHttpClient[F, S]
  protected def bodyFromHttpClient: BodyFromHttpClient[F, S]

  private[httpclient] def convertRequest[T, R >: PE](request: Request[T, R]): F[HttpRequest] = {
    val builder = HttpRequest
      .newBuilder()
      .uri(request.uri.toJavaUri)

    // Only setting the content type if it's present, and won't be set later with the mulitpart boundary added
    val contentType: Option[String] = request.headers.find(_.is(HeaderNames.ContentType)).map(_.value)
    contentType.foreach { ct =>
      request.body match {
        case _: MultipartBody[_] => // skip, will be set later
        case _                   => builder.header(HeaderNames.ContentType, ct)
=======
) extends SttpBackend[F, S, WebSocketHandler] {
  private[httpclient] def convertRequest[T](request: Request[T, S]): F[HttpRequest] =
    monad.suspend {
      val builder = HttpRequest
        .newBuilder()
        .uri(request.uri.toJavaUri)

      // Only setting the content type if it's present, and won't be set later with the multipart boundary added
      val contentType: Option[String] = request.headers.find(_.is(HeaderNames.ContentType)).map(_.value)
      contentType.foreach { ct =>
        request.body match {
          case _: MultipartBody => // skip, will be set later
          case _                => builder.header(HeaderNames.ContentType, ct)
        }
>>>>>>> fdb20614
      }

<<<<<<< HEAD
    bodyToHttpClient(request, builder, contentType).map { httpBody =>
      builder.method(request.method.method, httpBody)
      request.headers
        .filterNot(h => (h.name == HeaderNames.ContentLength) || h.name == HeaderNames.ContentType)
        .foreach(h => builder.header(h.name, h.value))
      builder.timeout(JDuration.ofMillis(request.options.readTimeout.toMillis)).build()
=======
      bodyToHttpBody(request, builder, contentType).map { httpBody =>
        builder.method(request.method.method, httpBody)
        request.headers
          .filterNot(h => (h.name == HeaderNames.ContentLength) || h.name == HeaderNames.ContentType)
          .foreach(h => builder.header(h.name, h.value))
        builder.timeout(JDuration.ofMillis(request.options.readTimeout.toMillis)).build()
      }
>>>>>>> fdb20614
    }

  private implicit val monad: MonadError[F] = responseMonad

  private[httpclient] def readResponse[T, R >: PE](
      res: HttpResponse[_],
      resBody: Either[InputStream, WebSocket[F]],
      responseAs: ResponseAs[T, R]
  ): F[Response[T]] = {
    val headersMap = res.headers().map().asScala
    val headers = headersMap.keySet
      .flatMap(name => headersMap(name).asScala.map(Header(name, _)))
      .toList

    val code = StatusCode(res.statusCode())
    val responseMetadata = ResponseMetadata(headers, code, "")

    val encoding = headers.collectFirst { case h if h.is(HeaderNames.ContentEncoding) => h.value }
    val method = Method(res.request().method())
    val decodedResBody = if (method != Method.HEAD) {
      resBody.left
        .map { is =>
          encoding
            .map(e => customEncodingHandler.orElse(PartialFunction.fromFunction(standardEncoding.tupled))(is, e))
            .getOrElse(is)
        }
    } else {
      resBody
    }
    val body = bodyFromHttpClient(decodedResBody, responseAs, responseMetadata)
    responseMonad.map(body)(Response(_, code, "", headers, Nil))
  }

  private def standardEncoding: (InputStream, String) => InputStream = {
    case (body, "gzip")    => new GZIPInputStream(body)
    case (body, "deflate") => new InflaterInputStream(body)
    case (_, ce)           => throw new UnsupportedEncodingException(s"Unsupported encoding: $ce")
  }

  override def close(): F[Unit] = {
    if (closeClient) {
      responseMonad.eval(
        client
          .executor()
          .map(new function.Function[Executor, Unit] {
            override def apply(t: Executor): Unit = t.asInstanceOf[ThreadPoolExecutor].shutdown()
          })
      )
    } else {
      responseMonad.unit(())
    }
  }
}

object HttpClientBackend {

  type EncodingHandler = PartialFunction[(InputStream, String), InputStream]
  // TODO not sure if it works
  private class ProxyAuthenticator(auth: SttpBackendOptions.ProxyAuth) extends Authenticator {
    override def getPasswordAuthentication: PasswordAuthentication = {
      new PasswordAuthentication(auth.username, auth.password.toCharArray)
    }
  }

  private[httpclient] def defaultClient(options: SttpBackendOptions): HttpClient = {
    var clientBuilder = HttpClient
      .newBuilder()
      .followRedirects(HttpClient.Redirect.NEVER)
      .connectTimeout(JDuration.ofMillis(options.connectionTimeout.toMillis))

    clientBuilder = options.proxy match {
      case None => clientBuilder
      case Some(p @ Proxy(_, _, _, _, Some(auth))) =>
        clientBuilder.proxy(p.asJavaProxySelector).authenticator(new ProxyAuthenticator(auth))
      case Some(p) => clientBuilder.proxy(p.asJavaProxySelector)
    }

    clientBuilder.build()
  }
}<|MERGE_RESOLUTION|>--- conflicted
+++ resolved
@@ -23,7 +23,6 @@
     client: HttpClient,
     closeClient: Boolean,
     customEncodingHandler: EncodingHandler
-<<<<<<< HEAD
 ) extends SttpBackend[F, P] {
   val streams: Streams[S]
   type PE = P with Effect[F]
@@ -31,51 +30,28 @@
   protected def bodyToHttpClient: BodyToHttpClient[F, S]
   protected def bodyFromHttpClient: BodyFromHttpClient[F, S]
 
-  private[httpclient] def convertRequest[T, R >: PE](request: Request[T, R]): F[HttpRequest] = {
-    val builder = HttpRequest
-      .newBuilder()
-      .uri(request.uri.toJavaUri)
-
-    // Only setting the content type if it's present, and won't be set later with the mulitpart boundary added
-    val contentType: Option[String] = request.headers.find(_.is(HeaderNames.ContentType)).map(_.value)
-    contentType.foreach { ct =>
-      request.body match {
-        case _: MultipartBody[_] => // skip, will be set later
-        case _                   => builder.header(HeaderNames.ContentType, ct)
-=======
-) extends SttpBackend[F, S, WebSocketHandler] {
-  private[httpclient] def convertRequest[T](request: Request[T, S]): F[HttpRequest] =
+  private[httpclient] def convertRequest[T, R >: PE](request: Request[T, R]): F[HttpRequest] =
     monad.suspend {
       val builder = HttpRequest
         .newBuilder()
         .uri(request.uri.toJavaUri)
 
-      // Only setting the content type if it's present, and won't be set later with the multipart boundary added
+      // Only setting the content type if it's present, and won't be set later with the mulitpart boundary added
       val contentType: Option[String] = request.headers.find(_.is(HeaderNames.ContentType)).map(_.value)
       contentType.foreach { ct =>
         request.body match {
-          case _: MultipartBody => // skip, will be set later
-          case _                => builder.header(HeaderNames.ContentType, ct)
+          case _: MultipartBody[_] => // skip, will be set later
+          case _                   => builder.header(HeaderNames.ContentType, ct)
         }
->>>>>>> fdb20614
       }
 
-<<<<<<< HEAD
-    bodyToHttpClient(request, builder, contentType).map { httpBody =>
-      builder.method(request.method.method, httpBody)
-      request.headers
-        .filterNot(h => (h.name == HeaderNames.ContentLength) || h.name == HeaderNames.ContentType)
-        .foreach(h => builder.header(h.name, h.value))
-      builder.timeout(JDuration.ofMillis(request.options.readTimeout.toMillis)).build()
-=======
-      bodyToHttpBody(request, builder, contentType).map { httpBody =>
+      bodyToHttpClient(request, builder, contentType).map { httpBody =>
         builder.method(request.method.method, httpBody)
         request.headers
           .filterNot(h => (h.name == HeaderNames.ContentLength) || h.name == HeaderNames.ContentType)
           .foreach(h => builder.header(h.name, h.value))
         builder.timeout(JDuration.ofMillis(request.options.readTimeout.toMillis)).build()
       }
->>>>>>> fdb20614
     }
 
   private implicit val monad: MonadError[F] = responseMonad
