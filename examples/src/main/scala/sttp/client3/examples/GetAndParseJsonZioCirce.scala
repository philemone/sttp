package sttp.client3.examples

import io.circe.generic.auto._
import sttp.client3._
import sttp.client3.circe._
import sttp.client3.httpclient.zio.{HttpClientZioBackend, send}
import zio._

object GetAndParseJsonZioCirce extends ZIOAppDefault {

  override def run = {
    case class HttpBinResponse(origin: String, headers: Map[String, String])

    val request = basicRequest
      .get(uri"https://httpbin.org/get")
      .response(asJson[HttpBinResponse])

<<<<<<< HEAD
    // create a description of a program, which requires SttpClient dependency in the environment
    def sendAndPrint(backend: Backend[Task]): Task[Unit] = for {
      response <- request.send(backend)
=======
    for {
      response <- send(request)
>>>>>>> 2ed59dc7
      _ <- Console.printLine(s"Got response code: ${response.code}")
      _ <- Console.printLine(response.body.toString)
    } yield ()
  }.provideLayer(HttpClientZioBackend.layer())
}<|MERGE_RESOLUTION|>--- conflicted
+++ resolved
@@ -15,14 +15,8 @@
       .get(uri"https://httpbin.org/get")
       .response(asJson[HttpBinResponse])
 
-<<<<<<< HEAD
-    // create a description of a program, which requires SttpClient dependency in the environment
-    def sendAndPrint(backend: Backend[Task]): Task[Unit] = for {
-      response <- request.send(backend)
-=======
     for {
       response <- send(request)
->>>>>>> 2ed59dc7
       _ <- Console.printLine(s"Got response code: ${response.code}")
       _ <- Console.printLine(response.body.toString)
     } yield ()
