package sttp.client3.examples

import sttp.capabilities.zio.ZioStreams
import sttp.client3._
import zio.Console._
import zio._
import zio.stream._
import sttp.client3.httpclient.zio.{HttpClientZioBackend, SttpClient, send}

object StreamZio extends ZIOAppDefault {
<<<<<<< HEAD
  def streamRequestBody(backend: StreamBackend[Task, ZioStreams]): Task[Unit] = {
    val stream: Stream[Throwable, Byte] = ZStream("Hello, world".getBytes: _*)

    basicRequest
      .post(uri"https://httpbin.org/post")
      .streamBody(ZioStreams)(stream)
      .send(backend)
      .flatMap { response => printLine(s"RECEIVED:\n${response.body}") }
  }

  def streamResponseBody(backend: StreamBackend[Task, ZioStreams]): Task[Unit] = {
    basicRequest
      .body("I want a stream!")
      .post(uri"https://httpbin.org/post")
      .response(asStreamAlways(ZioStreams)(_.via(ZPipeline.utf8Decode).runFold("")(_ + _)))
      .send(backend)
      .flatMap { response => printLine(s"RECEIVED:\n${response.body}") }
  }
=======
  def streamRequestBody: RIO[SttpClient, Unit] = {
    val stream: Stream[Throwable, Byte] = ZStream("Hello, world".getBytes.toIndexedSeq: _*)
    send(
      basicRequest
        .streamBody(ZioStreams)(stream)
        .post(uri"https://httpbin.org/post")
    ).flatMap { response => printLine(s"RECEIVED:\n${response.body}") }
  }

  def streamResponseBody: RIO[SttpClient, Unit] =
    send(
      basicRequest
        .body("I want a stream!")
        .post(uri"https://httpbin.org/post")
        .response(asStreamAlways(ZioStreams)(_.via(ZPipeline.utf8Decode).runFold("")(_ + _)))
    ).flatMap { response => printLine(s"RECEIVED:\n${response.body}") }
>>>>>>> 2ed59dc7

  override def run =
    (streamRequestBody *> streamResponseBody).provide(HttpClientZioBackend.layer())
}<|MERGE_RESOLUTION|>--- conflicted
+++ resolved
@@ -8,26 +8,6 @@
 import sttp.client3.httpclient.zio.{HttpClientZioBackend, SttpClient, send}
 
 object StreamZio extends ZIOAppDefault {
-<<<<<<< HEAD
-  def streamRequestBody(backend: StreamBackend[Task, ZioStreams]): Task[Unit] = {
-    val stream: Stream[Throwable, Byte] = ZStream("Hello, world".getBytes: _*)
-
-    basicRequest
-      .post(uri"https://httpbin.org/post")
-      .streamBody(ZioStreams)(stream)
-      .send(backend)
-      .flatMap { response => printLine(s"RECEIVED:\n${response.body}") }
-  }
-
-  def streamResponseBody(backend: StreamBackend[Task, ZioStreams]): Task[Unit] = {
-    basicRequest
-      .body("I want a stream!")
-      .post(uri"https://httpbin.org/post")
-      .response(asStreamAlways(ZioStreams)(_.via(ZPipeline.utf8Decode).runFold("")(_ + _)))
-      .send(backend)
-      .flatMap { response => printLine(s"RECEIVED:\n${response.body}") }
-  }
-=======
   def streamRequestBody: RIO[SttpClient, Unit] = {
     val stream: Stream[Throwable, Byte] = ZStream("Hello, world".getBytes.toIndexedSeq: _*)
     send(
@@ -44,7 +24,6 @@
         .post(uri"https://httpbin.org/post")
         .response(asStreamAlways(ZioStreams)(_.via(ZPipeline.utf8Decode).runFold("")(_ + _)))
     ).flatMap { response => printLine(s"RECEIVED:\n${response.body}") }
->>>>>>> 2ed59dc7
 
   override def run =
     (streamRequestBody *> streamResponseBody).provide(HttpClientZioBackend.layer())
