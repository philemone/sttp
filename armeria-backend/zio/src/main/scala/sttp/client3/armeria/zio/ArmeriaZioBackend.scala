--- conflicted
+++ resolved
@@ -64,13 +64,7 @@
         .map(runtime => apply(runtime, client, closeFactory = true))
     )(_.close().ignore)
 
-<<<<<<< HEAD
-  def layer(
-      options: BackendOptions = BackendOptions.Default
-  ): Layer[Throwable, StreamBackend[Task, ZioStreams]] =
-=======
-  def layer(options: SttpBackendOptions = SttpBackendOptions.Default): Layer[Throwable, SttpClient] =
->>>>>>> 2ed59dc7
+  def layer(options: BackendOptions = BackendOptions.Default): Layer[Throwable, SttpClient] =
     ZLayer.scoped(scoped(options))
 
   def usingClient(client: WebClient): Task[StreamBackend[Task, ZioStreams]] =
