--- conflicted
+++ resolved
@@ -14,10 +14,8 @@
   override def supportsCancellation = false
   override def supportsAutoDecompressionDisabling = false
   override def supportsDeflateWrapperChecking = false // armeria hangs
+  override def supportsEmptyContentEncoding = false
 
-<<<<<<< HEAD
-  override def supportsEmptyContentEncoding = false
-=======
   "throw an exception instead of ZIO defect if the header value is invalid" in {
 
     val r = basicRequest
@@ -33,5 +31,4 @@
 
     convertToFuture.toFuture(resultTask).map(_ => succeed)
   }
->>>>>>> 30c0452c
 }