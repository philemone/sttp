package sttp.client3.armeria.zio

import sttp.capabilities.zio.ZioStreams
<<<<<<< HEAD
import sttp.client3.StreamBackend
=======
import sttp.client3.armeria.ArmeriaWebClient
import sttp.client3.{SttpBackend, SttpBackendOptions}
>>>>>>> 1885dade
import sttp.client3.impl.zio.{ZioServerSentEvents, ZioTestBase}
import sttp.client3.internal._
import sttp.client3.testing.{ConvertToFuture, RetryTests}
import sttp.client3.testing.streaming.StreamingTest
import sttp.model.sse.ServerSentEvent
import zio.stream.{Stream, ZStream}
import zio.{Chunk, Task}

import java.time.Duration

// streaming tests often fail with a ClosedSessionException, see https://github.com/line/armeria/issues/1754
class ArmeriaZioStreamingTest extends StreamingTest[Task, ZioStreams] with ZioTestBase with RetryTests {
  override val streams: ZioStreams = ZioStreams

<<<<<<< HEAD
  override val backend: StreamBackend[Task, ZioStreams] =
    unsafeRunSyncOrThrow(ArmeriaZioBackend())
=======
  override val backend: SttpBackend[Task, ZioStreams] =
    unsafeRunSyncOrThrow(
      ArmeriaZioBackend.usingClient(
        // the default caused timeouts in SSE tests
        ArmeriaWebClient.newClient(SttpBackendOptions.Default, _.writeTimeout(Duration.ofMillis(0)))
      )
    )
>>>>>>> 1885dade
  override implicit val convertToFuture: ConvertToFuture[Task] = convertZioTaskToFuture

  override def bodyProducer(arrays: Iterable[Array[Byte]]): Stream[Throwable, Byte] =
    ZStream.fromChunks(arrays.map(Chunk.fromArray).toSeq: _*)

  override def bodyConsumer(stream: Stream[Throwable, Byte]): Task[String] =
    stream.runCollect.map(bytes => new String(bytes.toArray, Utf8))

  // TODO: consider if viaFunction is what we want
  override def sseConsumer(stream: Stream[Throwable, Byte]): Task[List[ServerSentEvent]] =
    stream.viaFunction(ZioServerSentEvents.parse).runCollect.map(_.toList)

  override protected def supportsStreamingMultipartParts: Boolean = false
}<|MERGE_RESOLUTION|>--- conflicted
+++ resolved
@@ -1,12 +1,8 @@
 package sttp.client3.armeria.zio
 
 import sttp.capabilities.zio.ZioStreams
-<<<<<<< HEAD
-import sttp.client3.StreamBackend
-=======
 import sttp.client3.armeria.ArmeriaWebClient
-import sttp.client3.{SttpBackend, SttpBackendOptions}
->>>>>>> 1885dade
+import sttp.client3.{StreamBackend, SttpBackendOptions}
 import sttp.client3.impl.zio.{ZioServerSentEvents, ZioTestBase}
 import sttp.client3.internal._
 import sttp.client3.testing.{ConvertToFuture, RetryTests}
@@ -21,18 +17,13 @@
 class ArmeriaZioStreamingTest extends StreamingTest[Task, ZioStreams] with ZioTestBase with RetryTests {
   override val streams: ZioStreams = ZioStreams
 
-<<<<<<< HEAD
   override val backend: StreamBackend[Task, ZioStreams] =
-    unsafeRunSyncOrThrow(ArmeriaZioBackend())
-=======
-  override val backend: SttpBackend[Task, ZioStreams] =
     unsafeRunSyncOrThrow(
       ArmeriaZioBackend.usingClient(
         // the default caused timeouts in SSE tests
         ArmeriaWebClient.newClient(SttpBackendOptions.Default, _.writeTimeout(Duration.ofMillis(0)))
       )
     )
->>>>>>> 1885dade
   override implicit val convertToFuture: ConvertToFuture[Task] = convertZioTaskToFuture
 
   override def bodyProducer(arrays: Iterable[Array[Byte]]): Stream[Throwable, Byte] =
